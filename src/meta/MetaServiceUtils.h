--- conflicted
+++ resolved
@@ -270,7 +270,14 @@
 
     static PartitionID parseListenerPart(folly::StringPiece rawData);
 
-<<<<<<< HEAD
+    static std::string statisKey(GraphSpaceID spaceId);
+
+    static std::string statisVal(const cpp2::StatisItem &statisItem);
+
+    static cpp2::StatisItem parseStatisVal(folly::StringPiece rawData);
+
+    static const std::string& statisKeyPrefix();
+
     static std::string genTimestampStr();
 
     static folly::Optional<bool> isIndexRebuilding(kvstore::KVStore*);
@@ -330,15 +337,6 @@
     static bool replaceHost(kvstore::KVStore* kvstore,
                             const HostAddr& ipv4From,
                             const HostAddr& ipv4To);
-=======
-    static std::string statisKey(GraphSpaceID spaceId);
-
-    static std::string statisVal(const cpp2::StatisItem &statisItem);
-
-    static cpp2::StatisItem parseStatisVal(folly::StringPiece rawData);
-
-    static const std::string& statisKeyPrefix();
->>>>>>> 965281a6
 };
 
 }   // namespace meta
