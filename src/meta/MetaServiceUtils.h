/* Copyright (c) 2018 vesoft inc. All rights reserved.
 *
 * This source code is licensed under Apache 2.0 License,
 * attached with Common Clause Condition 1.0, found in the LICENSES directory.
 */

#ifndef META_METAUTILS_H_
#define META_METAUTILS_H_

#include "common/base/Base.h"
#include "common/base/Status.h"
#include "common/datatypes/HostAddr.h"
#include "common/interface/gen-cpp2/meta_types.h"
#include "kvstore/NebulaStore.h"
#include "meta/processors/Common.h"

namespace nebula {
namespace meta {

enum class EntryType : int8_t {
    SPACE       = 0x01,
    TAG         = 0x02,
    EDGE        = 0x03,
    INDEX       = 0x04,
    CONFIG      = 0x05,
    GROUP       = 0x06,
    ZONE        = 0x07,
};

using ConfigName = std::pair<cpp2::ConfigModule, std::string>;
using LeaderParts = std::unordered_map<GraphSpaceID, std::vector<PartitionID>>;

class MetaServiceUtils final {
public:
    MetaServiceUtils() = delete;

    static std::string lastUpdateTimeKey();

    static std::string lastUpdateTimeVal(const int64_t timeInMilliSec);

    static std::string spaceKey(GraphSpaceID spaceId);

    static std::string spaceVal(const cpp2::SpaceDesc& spaceDesc);

    static cpp2::SpaceDesc parseSpace(folly::StringPiece rawData);

    static const std::string& spacePrefix();

    static GraphSpaceID spaceId(folly::StringPiece rawKey);

    static std::string spaceName(folly::StringPiece rawVal);

    static std::string partKey(GraphSpaceID spaceId, PartitionID partId);

    static GraphSpaceID parsePartKeySpaceId(folly::StringPiece key);

    static PartitionID parsePartKeyPartId(folly::StringPiece key);

    static std::string partVal(const std::vector<HostAddr>& hosts);

    static std::string partValV1(const std::vector<HostAddr>& hosts);

    static std::string partValV2(const std::vector<HostAddr>& hosts);

    static std::string partPrefix();

    static std::string partPrefix(GraphSpaceID spaceId);

    static std::string encodeHostAddrV2(int ip, int port);

    static HostAddr decodeHostAddrV2(folly::StringPiece val, int& offset);

    static std::vector<HostAddr> parsePartVal(folly::StringPiece val, int parNum = 0);

    static std::vector<HostAddr> parsePartValV1(folly::StringPiece val);

    static std::vector<HostAddr> parsePartValV2(folly::StringPiece val);

    static std::string hostKey(std::string ip, Port port);

    static std::string hostKeyV2(std::string addr, Port port);

    static const std::string& hostPrefix();

    static HostAddr parseHostKey(folly::StringPiece key);

    static HostAddr parseHostKeyV1(folly::StringPiece key);

    static HostAddr parseHostKeyV2(folly::StringPiece key);

    static std::string leaderKey(std::string ip, Port port);

    static std::string leaderKeyV2(std::string addr, Port port);

    static std::string leaderKey(GraphSpaceID spaceId, PartitionID partId);

    static std::string leaderVal(const LeaderParts& leaderParts);

    static std::string leaderValV3(const HostAddr& h, int64_t term);

    static std::string leaderPrefix(GraphSpaceID spaceId);

    static const std::string& leaderPrefix();

    static HostAddr parseLeaderKey(folly::StringPiece key);

    static HostAddr parseLeaderKeyV1(folly::StringPiece key);

    static std::pair<GraphSpaceID, PartitionID> parseLeaderKeyV3(folly::StringPiece key);

    static HostAddr parseLeaderKeyV2(folly::StringPiece key);

    static LeaderParts parseLeaderValV1(folly::StringPiece val);

    static std::tuple<HostAddr, int64_t, cpp2::ErrorCode> parseLeaderValV3(folly::StringPiece val);

    static std::string schemaVal(const std::string& name, const cpp2::Schema& schema);

    static std::string schemaEdgePrefix(GraphSpaceID spaceId, EdgeType edgeType);

    static std::string schemaEdgesPrefix(GraphSpaceID spaceId);

    static std::string schemaEdgeKey(GraphSpaceID spaceId, EdgeType edgeType, SchemaVer version);

    static EdgeType parseEdgeType(folly::StringPiece key);

    static SchemaVer parseEdgeVersion(folly::StringPiece key);

    static std::string schemaTagKey(GraphSpaceID spaceId, TagID tagId, SchemaVer version);

    static TagID parseTagId(folly::StringPiece key);

    static SchemaVer parseTagVersion(folly::StringPiece key);

    static std::string schemaTagPrefix(GraphSpaceID spaceId, TagID tagId);

    static std::string schemaTagsPrefix(GraphSpaceID spaceId);

    static cpp2::Schema parseSchema(folly::StringPiece rawData);

    static std::string indexKey(GraphSpaceID spaceId, IndexID indexID);

    static std::string indexVal(const cpp2::IndexItem& item);

    static std::string indexPrefix(GraphSpaceID spaceId);

    static IndexID parseIndexesKeyIndexID(folly::StringPiece key);

    static cpp2::IndexItem parseIndex(const folly::StringPiece& rawData);

    static std::string rebuildIndexStatus(GraphSpaceID space,
                                          char type,
                                          const std::string& indexName);

    static std::string rebuildIndexStatusPrefix(GraphSpaceID spaceId, char type);

    static std::string rebuildIndexStatusPrefix();

    static std::string rebuildTagIndexStatusPrefix(GraphSpaceID spaceId) {
        return rebuildIndexStatusPrefix(spaceId, 'T');
    }

    static std::string rebuildEdgeIndexStatusPrefix(GraphSpaceID spaceId) {
        return rebuildIndexStatusPrefix(spaceId, 'E');
    }

    static std::string indexSpaceKey(const std::string& name);

    static std::string indexTagKey(GraphSpaceID spaceId, const std::string& name);

    static std::string indexEdgeKey(GraphSpaceID spaceId, const std::string& name);

    static std::string indexIndexKey(GraphSpaceID spaceId, const std::string& name);

    static std::string indexGroupKey(const std::string& name);

    static std::string indexZoneKey(const std::string& name);

    static std::string assembleSegmentKey(const std::string& segment, const std::string& key);

    static cpp2::ErrorCode alterColumnDefs(std::vector<cpp2::ColumnDef>& cols,
                                           cpp2::SchemaProp& prop,
                                           const cpp2::ColumnDef col,
                                           const cpp2::AlterSchemaOp op);

    static cpp2::ErrorCode alterSchemaProp(std::vector<cpp2::ColumnDef>& cols,
                                           cpp2::SchemaProp& schemaProp,
                                           cpp2::SchemaProp alterSchemaProp,
                                           bool existIndex);
    static std::string userPrefix();

    static std::string userKey(const std::string& account);

    static std::string userVal(const std::string& val);

    static std::string parseUser(folly::StringPiece key);

    static std::string parseUserPwd(folly::StringPiece val);

    static std::string roleKey(GraphSpaceID spaceId, const std::string& account);

    static std::string roleVal(cpp2::RoleType roleType);

    static std::string parseRoleUser(folly::StringPiece key);

    static GraphSpaceID parseRoleSpace(folly::StringPiece key);

    static std::string rolesPrefix();

    static std::string roleSpacePrefix(GraphSpaceID spaceId);

    static std::string parseRoleStr(folly::StringPiece key);

    static std::string configKey(const cpp2::ConfigModule& module, const std::string& name);

    static std::string configKeyPrefix(const cpp2::ConfigModule& module);

    static std::string configValue(const cpp2::ConfigMode& valueMode, const Value& config);

    static ConfigName parseConfigKey(folly::StringPiece rawData);

    static cpp2::ConfigItem parseConfigValue(folly::StringPiece rawData);

    static std::string snapshotKey(const std::string& name);

    static std::string snapshotVal(const cpp2::SnapshotStatus& status, const std::string& hosts);

    static cpp2::SnapshotStatus parseSnapshotStatus(folly::StringPiece rawData);

    static std::string parseSnapshotHosts(folly::StringPiece rawData);

    static std::string parseSnapshotName(folly::StringPiece rawData);

    static const std::string& snapshotPrefix();

    static std::string serializeHostAddr(const HostAddr& host);

    static HostAddr deserializeHostAddr(folly::StringPiece str);

    static std::string balanceTaskKey(BalanceID balanceId,
                                      GraphSpaceID spaceId,
                                      PartitionID partId,
                                      HostAddr src,
                                      HostAddr dst);

    static std::string balanceTaskVal(BalanceTaskStatus status,
                                      BalanceTaskResult retult,
                                      int64_t startTime,
                                      int64_t endTime);

    static std::string balanceTaskPrefix(BalanceID balanceId);

    static std::string balancePlanKey(BalanceID id);

    static std::string balancePlanVal(BalanceStatus status);

    static std::string balancePlanPrefix();

    static BalanceID parseBalanceID(const folly::StringPiece& rawKey);

    static BalanceStatus parseBalanceStatus(const folly::StringPiece& rawVal);

    static std::tuple<BalanceID, GraphSpaceID, PartitionID, HostAddr, HostAddr>
    parseBalanceTaskKey(const folly::StringPiece& rawKey);

    static std::tuple<BalanceTaskStatus, BalanceTaskResult, int64_t, int64_t>
    parseBalanceTaskVal(const folly::StringPiece& rawVal);

    static std::string groupKey(const std::string& group);

    static std::string groupVal(const std::vector<std::string>& zones);

    static const std::string& groupPrefix();

    static std::string parseGroupName(folly::StringPiece rawData);

    static std::vector<std::string> parseZoneNames(folly::StringPiece rawData);

    static std::string zoneKey(const std::string& zone);

    static std::string zoneVal(const std::vector<HostAddr>& hosts);

    static const std::string& zonePrefix();

    static std::string parseZoneName(folly::StringPiece rawData);

    static std::vector<HostAddr> parseZoneHosts(folly::StringPiece rawData);

    static std::string listenerKey(GraphSpaceID spaceId,
                                   PartitionID partId,
                                   cpp2::ListenerType type);

    static std::string listenerPrefix(GraphSpaceID spaceId);

    static std::string listenerPrefix(GraphSpaceID spaceId,
                                      cpp2::ListenerType type);

    static cpp2::ListenerType parseListenerType(folly::StringPiece rawData);

    static GraphSpaceID parseListenerSpace(folly::StringPiece rawData);

    static PartitionID parseListenerPart(folly::StringPiece rawData);

    static std::string statisKey(GraphSpaceID spaceId);

    static std::string statisVal(const cpp2::StatisItem &statisItem);

    static cpp2::StatisItem parseStatisVal(folly::StringPiece rawData);

    static const std::string& statisKeyPrefix();

    static GraphSpaceID parseStatisSpace(folly::StringPiece rawData);

    static std::string fulltextServiceKey();

    static std::string fulltextServiceVal(cpp2::FTServiceType type,
                                          const std::vector<cpp2::FTClient>& clients);

    static std::vector<cpp2::FTClient> parseFTClients(folly::StringPiece rawData);

    static std::string genTimestampStr();

<<<<<<< HEAD
    static ErrorOr<kvstore::ResultCode, bool> isIndexRebuilding(kvstore::KVStore*);

=======
>>>>>>> 9bfb3e6b
    static GraphSpaceID parseEdgesKeySpaceID(folly::StringPiece key);
    static GraphSpaceID parseTagsKeySpaceID(folly::StringPiece key);
    static GraphSpaceID parseIndexesKeySpaceID(folly::StringPiece key);
    static GraphSpaceID parseIndexStatusKeySpaceID(folly::StringPiece key);
    static GraphSpaceID parseIndexKeySpaceID(folly::StringPiece key);
    static GraphSpaceID parseDefaultKeySpaceID(folly::StringPiece key);

    // backup
    static ErrorOr<kvstore::ResultCode, std::vector<std::string>> backupIndex(
        kvstore::KVStore* kvstore,
        const std::unordered_set<GraphSpaceID>& spaces,
        const std::string& backupName,
        const std::vector<std::string>* spaceName);

    static std::function<bool(const folly::StringPiece& key)> spaceFilter(
        const std::unordered_set<GraphSpaceID>& spaces,
        std::function<GraphSpaceID(folly::StringPiece rawKey)> parseSpace);

    static ErrorOr<kvstore::ResultCode, std::vector<std::string>> backupSpaces(
        kvstore::KVStore* kvstore,
        const std::unordered_set<GraphSpaceID>& spaces,
        const std::string& backupName,
        const std::vector<std::string>* spaceName);
};

}   // namespace meta
}   // namespace nebula
#endif   // META_METAUTILS_H_<|MERGE_RESOLUTION|>--- conflicted
+++ resolved
@@ -320,11 +320,8 @@
 
     static std::string genTimestampStr();
 
-<<<<<<< HEAD
     static ErrorOr<kvstore::ResultCode, bool> isIndexRebuilding(kvstore::KVStore*);
 
-=======
->>>>>>> 9bfb3e6b
     static GraphSpaceID parseEdgesKeySpaceID(folly::StringPiece key);
     static GraphSpaceID parseTagsKeySpaceID(folly::StringPiece key);
     static GraphSpaceID parseIndexesKeySpaceID(folly::StringPiece key);
