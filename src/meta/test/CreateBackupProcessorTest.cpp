/* Copyright (c) 2020 vesoft inc. All rights reserved.
 *
 * This source code is licensed under Apache 2.0 License,
 * attached with Common Clause Condition 1.0, found in the LICENSES directory.
 */

#include <gtest/gtest.h>
#include "common/base/Base.h"
#include "common/fs/TempDir.h"
#include "meta/processors/admin/CreateBackupProcessor.h"
#include "meta/test/TestUtils.h"
#include "utils/Utils.h"

namespace nebula {
namespace meta {

#define RETURN_OK(req)                                                                             \
    UNUSED(req);                                                                                   \
    do {                                                                                           \
        folly::Promise<storage::cpp2::AdminExecResp> pro;                                          \
        auto f = pro.getFuture();                                                                  \
        storage::cpp2::AdminExecResp resp;                                                         \
        storage::cpp2::ResponseCommon result;                                                      \
        std::vector<storage::cpp2::PartitionResult> partRetCode;                                   \
        result.set_failed_parts(partRetCode);                                                      \
        resp.set_result(result);                                                                   \
        pro.setValue(std::move(resp));                                                             \
        return f;                                                                                  \
    } while (false)

class TestStorageService : public storage::cpp2::StorageAdminServiceSvIf {
public:
    folly::Future<storage::cpp2::AdminExecResp> future_addPart(
        const storage::cpp2::AddPartReq& req) override {
        RETURN_OK(req);
    }

    folly::Future<storage::cpp2::CreateCPResp> future_createCheckpoint(
        const storage::cpp2::CreateCPRequest& req) override {
        UNUSED(req);
        folly::Promise<storage::cpp2::CreateCPResp> pro;
        auto f = pro.getFuture();
        storage::cpp2::CreateCPResp resp;
        storage::cpp2::ResponseCommon result;
        std::vector<storage::cpp2::PartitionResult> partRetCode;
        result.set_failed_parts(partRetCode);
        resp.set_result(result);
        resp.set_path("snapshot_path");
        pro.setValue(std::move(resp));
        return f;
    }

    folly::Future<storage::cpp2::AdminExecResp> future_dropCheckpoint(
        const storage::cpp2::DropCPRequest& req) override {
        RETURN_OK(req);
    }

    folly::Future<storage::cpp2::AdminExecResp> future_blockingWrites(
        const storage::cpp2::BlockingSignRequest& req) override {
        RETURN_OK(req);
    }
};

TEST(ProcessorTest, CreateBackupTest) {
    auto rpcServer = std::make_unique<mock::RpcServer>();
    auto handler = std::make_shared<TestStorageService>();
    rpcServer->start("storage-admin", 0, handler);
    LOG(INFO) << "Start storage server on " << rpcServer->port_;

    std::string localIp("127.0.0.1");

    LOG(INFO) << "Now test interfaces with retry to leader!";

    fs::TempDir rootPath("/tmp/create_backup_test.XXXXXX");
    std::unique_ptr<kvstore::KVStore> kv(MockCluster::initMetaKV(rootPath.path()));
    auto now = time::WallClock::fastNowInMilliSec();
    HostAddr host(localIp, rpcServer->port_);
    ActiveHostsMan::updateHostInfo(
        kv.get(), host, HostInfo(now, meta::cpp2::HostRole::STORAGE, ""));

    HostAddr storageHost = Utils::getStoreAddrFromAdminAddr(host);

    auto client = std::make_unique<AdminClient>(kv.get());
    std::vector<HostAddr> hosts;
    hosts.emplace_back(host);
    meta::TestUtils::registerHB(kv.get(), hosts);

    // mock admin client
    bool ret = false;
    cpp2::SpaceDesc properties;
    GraphSpaceID id = 1;
    properties.set_space_name("test_space");
    properties.set_partition_num(1);
    properties.set_replica_factor(1);
    auto spaceVal = MetaServiceUtils::spaceVal(properties);
    std::vector<nebula::kvstore::KV> data;
    data.emplace_back(MetaServiceUtils::indexSpaceKey("test_space"),
                      std::string(reinterpret_cast<const char*>(&id), sizeof(GraphSpaceID)));
    data.emplace_back(MetaServiceUtils::spaceKey(id), MetaServiceUtils::spaceVal(properties));

<<<<<<< HEAD
    cpp2::SpaceDesc properties2;
    GraphSpaceID id2 = 2;
    properties2.set_space_name("test_space2");
    properties2.set_partition_num(1);
    properties2.set_replica_factor(1);
    spaceVal = MetaServiceUtils::spaceVal(properties2);
    data.emplace_back(MetaServiceUtils::indexSpaceKey("test_space2"),
                      std::string(reinterpret_cast<const char*>(&id), sizeof(GraphSpaceID)));
    data.emplace_back(MetaServiceUtils::spaceKey(id2), MetaServiceUtils::spaceVal(properties2));
=======
    std::string indexName = "test_space_index";
    int32_t tagIndex = 2;

    cpp2::IndexItem item;
    item.set_index_id(tagIndex);
    item.set_index_name(indexName);
    cpp2::SchemaID schemaID;
    TagID tagID = 3;
    std::string tagName = "test_space_tag1";
    schemaID.set_tag_id(tagID);
    item.set_schema_id(schemaID);
    item.set_schema_name(tagName);
    data.emplace_back(MetaServiceUtils::indexIndexKey(id, indexName),
                      std::string(reinterpret_cast<const char*>(&tagIndex), sizeof(IndexID)));
    data.emplace_back(MetaServiceUtils::indexKey(id, tagIndex), MetaServiceUtils::indexVal(item));
>>>>>>> 258909bd

    std::vector<HostAddr> allHosts;
    allHosts.emplace_back(storageHost);

    for (auto partId = 1; partId <= 1; partId++) {
        std::vector<HostAddr> hosts2;
        size_t idx = partId;
        for (int32_t i = 0; i < 1; i++, idx++) {
            hosts2.emplace_back(allHosts[idx % 1]);
        }
        data.emplace_back(MetaServiceUtils::partKey(id, partId), MetaServiceUtils::partVal(hosts2));
        data.emplace_back(MetaServiceUtils::partKey(id2, partId),
                          MetaServiceUtils::partVal(hosts2));
    }
    folly::Baton<true, std::atomic> baton;
    kv->asyncMultiPut(0, 0, std::move(data), [&](kvstore::ResultCode code) {
        ret = (code == kvstore::ResultCode::SUCCEEDED);
        baton.post();
    });
    baton.wait();

    {
        cpp2::CreateBackupReq req;
        std::vector<std::string> spaces = {"test_space"};
        req.set_spaces(std::move(spaces));
        auto* processor = CreateBackupProcessor::instance(kv.get(), client.get());
        auto f = processor->getFuture();
        processor->process(req);
        auto resp = std::move(f).get();
        LOG(INFO) << folly::to<int>(resp.get_code());
        ASSERT_EQ(cpp2::ErrorCode::SUCCEEDED, resp.get_code());
        auto meta = resp.get_meta();

        auto metaFiles = meta.get_meta_files();
        for (auto m : metaFiles) {
            LOG(INFO) << "meta files name:" << m;
        }

        auto it = std::find_if(metaFiles.cbegin(), metaFiles.cend(), [](auto const& m) {
            auto name = m.substr(m.size() - sizeof("__indexes__.sst") + 1);

            if (name == "__indexes__.sst") {
                return true;
            }
            return false;
        });

        ASSERT_NE(it, metaFiles.cend());

        ASSERT_EQ(1, meta.get_backup_info().size());
        for (auto s : meta.get_backup_info()) {
            ASSERT_EQ(1, s.first);
            ASSERT_EQ(1, s.second.get_cp_dirs().size());
            auto checkInfo = s.second.get_cp_dirs()[0];
            ASSERT_EQ("snapshot_path", checkInfo.get_checkpoint_dir());
        }
    }
}
}   // namespace meta
}   // namespace nebula

int main(int argc, char** argv) {
    testing::InitGoogleTest(&argc, argv);
    folly::init(&argc, &argv, true);
    google::SetStderrLogging(google::INFO);
    return RUN_ALL_TESTS();
}<|MERGE_RESOLUTION|>--- conflicted
+++ resolved
@@ -98,7 +98,6 @@
                       std::string(reinterpret_cast<const char*>(&id), sizeof(GraphSpaceID)));
     data.emplace_back(MetaServiceUtils::spaceKey(id), MetaServiceUtils::spaceVal(properties));
 
-<<<<<<< HEAD
     cpp2::SpaceDesc properties2;
     GraphSpaceID id2 = 2;
     properties2.set_space_name("test_space2");
@@ -108,7 +107,7 @@
     data.emplace_back(MetaServiceUtils::indexSpaceKey("test_space2"),
                       std::string(reinterpret_cast<const char*>(&id), sizeof(GraphSpaceID)));
     data.emplace_back(MetaServiceUtils::spaceKey(id2), MetaServiceUtils::spaceVal(properties2));
-=======
+
     std::string indexName = "test_space_index";
     int32_t tagIndex = 2;
 
@@ -124,7 +123,6 @@
     data.emplace_back(MetaServiceUtils::indexIndexKey(id, indexName),
                       std::string(reinterpret_cast<const char*>(&tagIndex), sizeof(IndexID)));
     data.emplace_back(MetaServiceUtils::indexKey(id, tagIndex), MetaServiceUtils::indexVal(item));
->>>>>>> 258909bd
 
     std::vector<HostAddr> allHosts;
     allHosts.emplace_back(storageHost);
