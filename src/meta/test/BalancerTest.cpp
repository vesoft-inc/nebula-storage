/* Copyright (c) 2019 vesoft inc. All rights reserved.
 *
 * This source code is licensed under Apache 2.0 License,
 * attached with Common Clause Condition 1.0, found in the LICENSES directory.
 */

#include "common/base/Base.h"
#include "common/fs/TempDir.h"
#include <gmock/gmock.h>
#include <gtest/gtest.h>
#include <folly/synchronization/Baton.h>
#include "meta/processors/admin/Balancer.h"
#include "meta/test/TestUtils.h"
#include "meta/test/MockAdminClient.h"
#include "meta/processors/partsMan/CreateSpaceProcessor.h"

DECLARE_uint32(task_concurrency);
DECLARE_int32(expired_threshold_sec);
DECLARE_double(leader_balance_deviation);

namespace nebula {
namespace meta {

using ::testing::_;
using ::testing::AtLeast;
using ::testing::ByMove;
using ::testing::Return;
using ::testing::DefaultValue;
using ::testing::NiceMock;
using ::testing::NaggyMock;
using ::testing::StrictMock;
using ::testing::SetArgPointee;

TEST(BalanceTest, BalanceTaskTest) {
    fs::TempDir rootPath("/tmp/SimpleTest.XXXXXX");
    auto store = MockCluster::initMetaKV(rootPath.path());
    auto* kv = dynamic_cast<kvstore::KVStore*>(store.get());
    HostAddr src("0", 0);
    HostAddr dst("1", 1);
    TestUtils::registerHB(kv, {src, dst});

    DefaultValue<folly::Future<Status>>::SetFactory([] {
        return folly::Future<Status>(Status::OK());
    });
    {
        StrictMock<MockAdminClient> client;
        EXPECT_CALL(client, checkPeers(0, 0)).Times(2);
        EXPECT_CALL(client, transLeader(0, 0, src, _)).Times(1);
        EXPECT_CALL(client, addPart(0, 0, dst, true)).Times(1);
        EXPECT_CALL(client, addLearner(0, 0, dst)).Times(1);
        EXPECT_CALL(client, waitingForCatchUpData(0, 0, dst)).Times(1);
        EXPECT_CALL(client, memberChange(0, 0, dst, true)).Times(1);
        EXPECT_CALL(client, memberChange(0, 0, src, false)).Times(1);
        EXPECT_CALL(client, updateMeta(0, 0, src, dst)).Times(1);
        EXPECT_CALL(client, removePart(0, 0, src)).Times(1);

        folly::Baton<true, std::atomic> b;
        BalanceTask task(0, 0, 0, src, dst, kv, &client);
        task.onFinished_ = [&]() {
            LOG(INFO) << "Task finished!";
            EXPECT_EQ(BalanceTaskResult::SUCCEEDED, task.ret_);
            EXPECT_EQ(BalanceTaskStatus::END, task.status_);
            b.post();
        };
        task.onError_ = []() {
            LOG(FATAL) << "We should not reach here!";
        };
        task.invoke();
        b.wait();
    }
    {
        NiceMock<MockAdminClient> client;
        EXPECT_CALL(client, transLeader(_, _, _, _))
            .Times(1)
            .WillOnce(Return(ByMove(folly::Future<Status>(Status::Error("Transfer failed")))));

        folly::Baton<true, std::atomic> b;
        BalanceTask task(0, 0, 0, src, dst, kv, &client);
        task.onFinished_ = []() {
            LOG(FATAL) << "We should not reach here!";
        };
        task.onError_ = [&]() {
            LOG(INFO) << "Error happens!";
            EXPECT_EQ(BalanceTaskResult::FAILED, task.ret_);
            EXPECT_EQ(BalanceTaskStatus::CHANGE_LEADER, task.status_);
            b.post();
        };
        task.invoke();
        b.wait();
    }
    LOG(INFO) << "Test finished!";
}

void showHostLoading(kvstore::KVStore* kv, GraphSpaceID spaceId) {
    auto prefix = MetaServiceUtils::partPrefix(spaceId);
    std::unique_ptr<kvstore::KVIterator> iter;
    auto ret = kv->prefix(kDefaultSpaceId, kDefaultPartId, prefix, &iter);
    ASSERT_EQ(kvstore::ResultCode::SUCCEEDED, ret);
    HostParts hostPart;
    while (iter->valid()) {
        auto key = iter->key();
        PartitionID partId;
        memcpy(&partId, key.data() + prefix.size(), sizeof(PartitionID));
        auto hs = MetaServiceUtils::parsePartVal(iter->val());
        for (auto h : hs) {
            hostPart[h].emplace_back(partId);
        }
        iter->next();
    }

    for (auto it = hostPart.begin(); it != hostPart.end(); it++) {
        std::stringstream ss;
        for (auto part : it->second) {
            ss << part << " ";
        }
        LOG(INFO) << "Host: " << it->first << " parts: " << ss.str();
    }
}

HostParts assignHostParts(kvstore::KVStore* kv, GraphSpaceID spaceId) {
    auto prefix = MetaServiceUtils::partPrefix(spaceId);
    std::unique_ptr<kvstore::KVIterator> iter;
    kv->prefix(kDefaultSpaceId, kDefaultPartId, prefix, &iter);
    HostParts hostPart;
    while (iter->valid()) {
        auto key = iter->key();
        PartitionID partId;
        memcpy(&partId, key.data() + prefix.size(), sizeof(PartitionID));
        auto hs = MetaServiceUtils::parsePartVal(iter->val());
        for (auto h : hs) {
            hostPart[h].emplace_back(partId);
        }
        iter->next();
    }
    return hostPart;
}

TEST(BalanceTest, SimpleTestWithZone) {
    fs::TempDir rootPath("/tmp/SimpleTestWithZone.XXXXXX");
    auto store = MockCluster::initMetaKV(rootPath.path());
    auto* kv = dynamic_cast<kvstore::KVStore*>(store.get());
    FLAGS_expired_threshold_sec = 1;
    {
        std::vector<HostAddr> hosts;
        for (int i = 0; i < 4; i++) {
            hosts.emplace_back(std::to_string(i), i);
        }
        TestUtils::createSomeHosts(kv, hosts);
        TestUtils::registerHB(kv, hosts);

        // create zone and group
        ZoneInfo zoneInfo = {
            {"zone_0", {{"0", 0}}},
            {"zone_1", {{"1", 1}}},
            {"zone_2", {{"2", 2}}},
            {"zone_3", {{"3", 3}}}
        };
        GroupInfo groupInfo = {
            {"group_0", {"zone_0", "zone_1", "zone_2", "zone_3"}}
        };
        TestUtils::assembleGroupAndZone(kv, zoneInfo, groupInfo);
    }
    {
        cpp2::SpaceDesc properties;
        properties.set_space_name("default_space");
        properties.set_partition_num(4);
        properties.set_replica_factor(3);
        properties.set_group_name("group_0");
        cpp2::CreateSpaceReq req;
        req.set_properties(std::move(properties));
        auto* processor = CreateSpaceProcessor::instance(kv);
        auto f = processor->getFuture();
        processor->process(req);
        auto resp = std::move(f).get();
        ASSERT_EQ(cpp2::ErrorCode::SUCCEEDED, resp.code);
        ASSERT_EQ(1, resp.get_id().get_space_id());
    }
    sleep(1);
    {
        HostParts hostParts;
        hostParts.emplace(HostAddr("0", 0), std::vector<PartitionID>{1, 2, 3, 4});
        hostParts.emplace(HostAddr("1", 0), std::vector<PartitionID>{1, 2, 3, 4});
        hostParts.emplace(HostAddr("2", 0), std::vector<PartitionID>{1, 2, 3, 4});
        hostParts.emplace(HostAddr("3", 0), std::vector<PartitionID>{});
        int32_t totalParts = 12;
        std::vector<BalanceTask> tasks;
        NiceMock<MockAdminClient> client;
        Balancer balancer(kv, &client);
        balancer.balanceParts(0, 0, hostParts, totalParts, tasks);
        for (auto it = hostParts.begin(); it != hostParts.end(); it++) {
            EXPECT_EQ(3, it->second.size());
        }
        EXPECT_EQ(3, tasks.size());
    }
}

TEST(BalanceTest, ExpansionZoneTest) {
    fs::TempDir rootPath("/tmp/ExpansionZoneTest.XXXXXX");
    auto store = MockCluster::initMetaKV(rootPath.path());
    auto* kv = dynamic_cast<kvstore::KVStore*>(store.get());
    FLAGS_expired_threshold_sec = 1;
    {
        std::vector<HostAddr> hosts;
        for (int i = 0; i < 3; i++) {
            hosts.emplace_back(std::to_string(i), i);
        }
        TestUtils::createSomeHosts(kv, hosts);
        TestUtils::registerHB(kv, hosts);

        // create zone and group
        ZoneInfo zoneInfo = {
            {"zone_0", {{"0", 0}}},
            {"zone_1", {{"1", 1}}},
            {"zone_2", {{"2", 2}}}
        };
        GroupInfo groupInfo = {
            {"default_group", {"zone_0", "zone_1", "zone_2"}}
        };
        TestUtils::assembleGroupAndZone(kv, zoneInfo, groupInfo);
    }
    {
        cpp2::SpaceDesc properties;
        properties.set_space_name("default_space");
        properties.set_partition_num(4);
        properties.set_replica_factor(3);
        properties.set_group_name("default_group");
        cpp2::CreateSpaceReq req;
        req.set_properties(std::move(properties));
        auto* processor = CreateSpaceProcessor::instance(kv);
        auto f = processor->getFuture();
        processor->process(req);
        auto resp = std::move(f).get();
        ASSERT_EQ(cpp2::ErrorCode::SUCCEEDED, resp.code);
        ASSERT_EQ(1, resp.get_id().get_space_id());
    }

    DefaultValue<folly::Future<Status>>::SetFactory([] {
        return folly::Future<Status>(Status::OK());
    });
    NiceMock<MockAdminClient> client;
    Balancer balancer(kv, &client);
    auto ret = balancer.balance();
    ASSERT_EQ(cpp2::ErrorCode::E_BALANCED, error(ret));
    {
        std::vector<HostAddr> hosts;
        for (int i = 0; i < 4; i++) {
            hosts.emplace_back(std::to_string(i), i);
        }
        TestUtils::createSomeHosts(kv, hosts);
        TestUtils::registerHB(kv, hosts);
        ZoneInfo zoneInfo = {
            {"zone_0", {{"0", 0}}},
            {"zone_1", {{"1", 1}}},
            {"zone_2", {{"2", 2}}},
            {"zone_3", {{"3", 3}}}
        };
        GroupInfo groupInfo = {
            {"default_group", {"zone_0", "zone_1", "zone_2", "zone_3"}}
        };
        TestUtils::assembleGroupAndZone(kv, zoneInfo, groupInfo);
    }
    {
        HostParts hostParts;
        hostParts.emplace(HostAddr("0", 0), std::vector<PartitionID>{1, 2, 3, 4});
        hostParts.emplace(HostAddr("1", 0), std::vector<PartitionID>{1, 2, 3, 4});
        hostParts.emplace(HostAddr("2", 0), std::vector<PartitionID>{1, 2, 3, 4});
        hostParts.emplace(HostAddr("3", 0), std::vector<PartitionID>{});
        int32_t totalParts = 12;
        std::vector<BalanceTask> tasks;
        balancer.balanceParts(0, 0, hostParts, totalParts, tasks);
        for (auto it = hostParts.begin(); it != hostParts.end(); it++) {
            EXPECT_EQ(3, it->second.size());
        }
        EXPECT_EQ(3, tasks.size());
    }
}

TEST(BalanceTest, ExpansionHostIntoZoneTest) {
    fs::TempDir rootPath("/tmp/ExpansionHostIntoZoneTest.XXXXXX");
    auto store = MockCluster::initMetaKV(rootPath.path());
    auto* kv = dynamic_cast<kvstore::KVStore*>(store.get());
    FLAGS_expired_threshold_sec = 1;
    {
        std::vector<HostAddr> hosts;
        for (int i = 0; i < 3; i++) {
            hosts.emplace_back(std::to_string(i), i);
        }
        TestUtils::createSomeHosts(kv, hosts);
        TestUtils::registerHB(kv, hosts);

        // create zone and group
        ZoneInfo zoneInfo = {
            {"zone_0", {{"0", 0}}},
            {"zone_1", {{"1", 1}}},
            {"zone_2", {{"2", 2}}}
        };
        GroupInfo groupInfo = {
            {"default_group", {"zone_0", "zone_1", "zone_2"}}
        };
        TestUtils::assembleGroupAndZone(kv, zoneInfo, groupInfo);
    }
    {
        cpp2::SpaceDesc properties;
        properties.set_space_name("default_space");
        properties.set_partition_num(4);
        properties.set_replica_factor(3);
        properties.set_group_name("default_group");
        cpp2::CreateSpaceReq req;
        req.set_properties(std::move(properties));
        auto* processor = CreateSpaceProcessor::instance(kv);
        auto f = processor->getFuture();
        processor->process(req);
        auto resp = std::move(f).get();
        ASSERT_EQ(cpp2::ErrorCode::SUCCEEDED, resp.code);
        ASSERT_EQ(1, resp.get_id().get_space_id());
    }

    DefaultValue<folly::Future<Status>>::SetFactory([] {
        return folly::Future<Status>(Status::OK());
    });
    NiceMock<MockAdminClient> client;
    Balancer balancer(kv, &client);
    auto ret = balancer.balance();
    ASSERT_EQ(cpp2::ErrorCode::E_BALANCED, error(ret));
    {
        std::vector<HostAddr> hosts;
        for (int i = 0; i < 6; i++) {
            hosts.emplace_back(std::to_string(i), i);
        }
        TestUtils::createSomeHosts(kv, hosts);
        TestUtils::registerHB(kv, hosts);
        ZoneInfo zoneInfo = {
            {"zone_0", {{"0", 0}, {"3", 3}}},
            {"zone_1", {{"1", 1}, {"4", 4}}},
            {"zone_2", {{"2", 2}, {"5", 5}}}
        };
        GroupInfo groupInfo = {
            {"default_group", {"zone_0", "zone_1", "zone_2"}}
        };
        TestUtils::assembleGroupAndZone(kv, zoneInfo, groupInfo);
    }
    {
        HostParts hostParts;
        hostParts.emplace(HostAddr("0", 0), std::vector<PartitionID>{1, 2, 3, 4});
        hostParts.emplace(HostAddr("1", 1), std::vector<PartitionID>{1, 2, 3, 4});
        hostParts.emplace(HostAddr("2", 2), std::vector<PartitionID>{1, 2, 3, 4});
        hostParts.emplace(HostAddr("3", 3), std::vector<PartitionID>{});
        hostParts.emplace(HostAddr("4", 4), std::vector<PartitionID>{});
        hostParts.emplace(HostAddr("5", 5), std::vector<PartitionID>{});

        int32_t totalParts = 12;
        std::vector<BalanceTask> tasks;
        balancer.balanceParts(0, 0, hostParts, totalParts, tasks);
        for (auto it = hostParts.begin(); it != hostParts.end(); it++) {
            EXPECT_EQ(2, it->second.size());
        }
        EXPECT_EQ(6, tasks.size());
    }
}

TEST(BalanceTest, ShrinkZoneTest) {
    fs::TempDir rootPath("/tmp/ShrinkZoneTest.XXXXXX");
    auto store = MockCluster::initMetaKV(rootPath.path());
    auto* kv = dynamic_cast<kvstore::KVStore*>(store.get());
    FLAGS_expired_threshold_sec = 10;
    {
        std::vector<HostAddr> hosts;
        for (int i = 0; i < 4; i++) {
            hosts.emplace_back(std::to_string(i), i);
        }

        TestUtils::createSomeHosts(kv, hosts);
        TestUtils::registerHB(kv, hosts);
        // create zone and group
        ZoneInfo zoneInfo = {
            {"zone_0", {{"0", 0}}},
            {"zone_1", {{"1", 1}}},
            {"zone_2", {{"2", 2}}},
            {"zone_3", {{"3", 3}}}
        };
        GroupInfo groupInfo = {
            {"default_group", {"zone_0", "zone_1", "zone_2", "zone_3"}}
        };
        TestUtils::assembleGroupAndZone(kv, zoneInfo, groupInfo);
    }
    {
        cpp2::SpaceDesc properties;
        properties.set_space_name("default_space");
        properties.set_partition_num(4);
        properties.set_replica_factor(3);
        properties.set_group_name("default_group");
        cpp2::CreateSpaceReq req;
        req.set_properties(std::move(properties));
        auto* processor = CreateSpaceProcessor::instance(kv);
        auto f = processor->getFuture();
        processor->process(req);
        auto resp = std::move(f).get();
        ASSERT_EQ(cpp2::ErrorCode::SUCCEEDED, resp.code);
        ASSERT_EQ(1, resp.get_id().get_space_id());
    }

    DefaultValue<folly::Future<Status>>::SetFactory([] {
        return folly::Future<Status>(Status::OK());
    });
    NiceMock<MockAdminClient> client;
    Balancer balancer(kv, &client);
    auto ret = balancer.balance();
    ASSERT_EQ(cpp2::ErrorCode::E_BALANCED, error(ret));
    {
        ZoneInfo zoneInfo = {
            {"zone_0", {{"0", 0}}},
            {"zone_1", {{"1", 1}}},
            {"zone_2", {{"2", 2}}},
        };
        GroupInfo groupInfo = {
            {"default_group", {"zone_0", "zone_1", "zone_2"}}
        };
        TestUtils::assembleGroupAndZone(kv, zoneInfo, groupInfo);
    }
    ret = balancer.balance({{"3", 3}});
    ASSERT_TRUE(ok(ret));
}

TEST(BalanceTest, ShrinkHostFromZoneTest) {
    fs::TempDir rootPath("/tmp/ShrinkHostFromZoneTest.XXXXXX");
    auto store = MockCluster::initMetaKV(rootPath.path());
    auto* kv = dynamic_cast<kvstore::KVStore*>(store.get());
    FLAGS_expired_threshold_sec = 1;
    {
        std::vector<HostAddr> hosts;
        for (int i = 0; i < 6; i++) {
            hosts.emplace_back(std::to_string(i), i);
        }
        TestUtils::createSomeHosts(kv, hosts);
        TestUtils::registerHB(kv, hosts);

        // create zone and group
        ZoneInfo zoneInfo = {
            {"zone_0", {{"0", 0}, {"3", 3}}},
            {"zone_1", {{"1", 1}, {"4", 4}}},
            {"zone_2", {{"2", 2}, {"5", 5}}}
        };
        GroupInfo groupInfo = {
            {"default_group", {"zone_0", "zone_1", "zone_2"}}
        };
        TestUtils::assembleGroupAndZone(kv, zoneInfo, groupInfo);
    }
    {
        cpp2::SpaceDesc properties;
        properties.set_space_name("default_space");
        properties.set_partition_num(4);
        properties.set_replica_factor(3);
        properties.set_group_name("default_group");
        cpp2::CreateSpaceReq req;
        req.set_properties(std::move(properties));
        auto* processor = CreateSpaceProcessor::instance(kv);
        auto f = processor->getFuture();
        processor->process(req);
        auto resp = std::move(f).get();
        ASSERT_EQ(cpp2::ErrorCode::SUCCEEDED, resp.code);
        ASSERT_EQ(1, resp.get_id().get_space_id());
    }

    DefaultValue<folly::Future<Status>>::SetFactory([] {
        return folly::Future<Status>(Status::OK());
    });
    NiceMock<MockAdminClient> client;
    Balancer balancer(kv, &client);
    auto ret = balancer.balance();
    ASSERT_EQ(cpp2::ErrorCode::E_BALANCED, error(ret));
    showHostLoading(kv, 1);

    {
        ZoneInfo zoneInfo = {
            {"zone_0", {{"0", 0}}},
            {"zone_1", {{"1", 1}, {"4", 4}}},
            {"zone_2", {{"2", 2}, {"5", 5}}}
        };
        GroupInfo groupInfo = {
            {"default_group", {"zone_0", "zone_1", "zone_2"}}
        };
        TestUtils::assembleGroupAndZone(kv, zoneInfo, groupInfo);
    }
    ret = balancer.balance({{"3", 3}});
    ASSERT_TRUE(ok(ret));
}

TEST(BalanceTest, BalanceWithComplexZoneTest) {
    fs::TempDir rootPath("/tmp/LeaderBalanceWithComplexZoneTest.XXXXXX");
    auto store = MockCluster::initMetaKV(rootPath.path());
    auto* kv = dynamic_cast<kvstore::KVStore*>(store.get());
    FLAGS_expired_threshold_sec = 10;
    std::vector<HostAddr> hosts;
    for (int i = 0; i < 18; i++) {
        hosts.emplace_back(std::to_string(i), i);
    }
    TestUtils::createSomeHosts(kv, hosts);
    TestUtils::registerHB(kv, hosts);

    {
        ZoneInfo zoneInfo = {
            {"zone_0", {HostAddr("0", 0), HostAddr("1", 1)}},
            {"zone_1", {HostAddr("2", 2), HostAddr("3", 3)}},
            {"zone_2", {HostAddr("4", 4), HostAddr("5", 5)}},
            {"zone_3", {HostAddr("6", 6), HostAddr("7", 7)}},
            {"zone_4", {HostAddr("8", 8), HostAddr("9", 9)}},
            {"zone_5", {HostAddr("10", 10), HostAddr("11", 11)}},
            {"zone_6", {HostAddr("12", 12), HostAddr("13", 13)}},
            {"zone_7", {HostAddr("14", 14), HostAddr("15", 15)}},
            {"zone_8", {HostAddr("16", 16), HostAddr("17", 17)}},
        };
        {
            GroupInfo groupInfo = {
                {"group_0", {"zone_0", "zone_1", "zone_2", "zone_3", "zone_4"}}
            };
            TestUtils::assembleGroupAndZone(kv, zoneInfo, groupInfo);
        }
        {
            GroupInfo groupInfo = {
                {"group_1", {"zone_0", "zone_1", "zone_2", "zone_3", "zone_4",
                             "zone_5", "zone_6", "zone_7", "zone_8"}}
            };
            TestUtils::assembleGroupAndZone(kv, zoneInfo, groupInfo);
        }
    }
    {
        {
            cpp2::SpaceDesc properties;
            properties.set_space_name("default_space");
            properties.set_partition_num(18);
            properties.set_replica_factor(3);
            cpp2::CreateSpaceReq req;
            req.set_properties(std::move(properties));
            auto* processor = CreateSpaceProcessor::instance(kv);
            auto f = processor->getFuture();
            processor->process(req);
            auto resp = std::move(f).get();
            ASSERT_EQ(cpp2::ErrorCode::SUCCEEDED, resp.code);
            ASSERT_EQ(1, resp.get_id().get_space_id());
            LOG(INFO) << "Show host about space " << resp.get_id().get_space_id();
            showHostLoading(kv, resp.get_id().get_space_id());
        }
        {
            cpp2::SpaceDesc properties;
            properties.set_space_name("space_on_group_0");
            properties.set_partition_num(64);
            properties.set_replica_factor(3);
            properties.set_group_name("group_0");
            cpp2::CreateSpaceReq req;
            req.set_properties(std::move(properties));
            auto* processor = CreateSpaceProcessor::instance(kv);
            auto f = processor->getFuture();
            processor->process(req);
            auto resp = std::move(f).get();
            ASSERT_EQ(cpp2::ErrorCode::SUCCEEDED, resp.code);
            ASSERT_EQ(2, resp.get_id().get_space_id());
            LOG(INFO) << "Show host about space " << resp.get_id().get_space_id();
            showHostLoading(kv, resp.get_id().get_space_id());
        }
        {
            cpp2::SpaceDesc properties;
            properties.set_space_name("space_on_group_1");
            properties.set_partition_num(81);
            properties.set_replica_factor(3);
            properties.set_group_name("group_1");
            cpp2::CreateSpaceReq req;
            req.set_properties(std::move(properties));
            auto* processor = CreateSpaceProcessor::instance(kv);
            auto f = processor->getFuture();
            processor->process(req);
            auto resp = std::move(f).get();
            ASSERT_EQ(cpp2::ErrorCode::SUCCEEDED, resp.code);
            ASSERT_EQ(3, resp.get_id().get_space_id());
            LOG(INFO) << "Show host about space " << resp.get_id().get_space_id();
            showHostLoading(kv, resp.get_id().get_space_id());
        }
    }
    sleep(1);

    DefaultValue<folly::Future<Status>>::SetFactory([] {
        return folly::Future<Status>(Status::OK());
    });
    NiceMock<MockAdminClient> client;
    Balancer balancer(kv, &client);

    {
        int32_t totalParts = 18 * 3;
        std::vector<BalanceTask> tasks;
        auto hostParts = assignHostParts(kv, 1);
        balancer.balanceParts(0, 1, hostParts, totalParts, tasks);
    }
    {
        int32_t totalParts = 64 * 3;
        std::vector<BalanceTask> tasks;
        auto hostParts = assignHostParts(kv, 2);
        balancer.balanceParts(0, 2, hostParts, totalParts, tasks);
    }
    {
        auto dump = [](const HostParts& hostParts,
                       const std::vector<BalanceTask>& tasks) {
            for (auto it = hostParts.begin(); it != hostParts.end(); it++) {
                std::stringstream ss;
                ss << it->first << ": ";
                for (auto partId : it->second) {
                    ss << partId << ", ";
                }
                LOG(INFO) << ss.str() << " size " << it->second.size();
            }
            for (const auto& task : tasks) {
                LOG(INFO) << task.taskIdStr();
            }
        };

        HostParts hostParts;
        std::vector<PartitionID> parts;
        for (int32_t i = 0; i< 81; i++) {
            parts.emplace_back(i);
        }

        for (int32_t i = 0; i< 18; i++) {
            if (i == 10 || i == 12 || i == 14) {
                hostParts.emplace(HostAddr(std::to_string(i), i), parts);
            } else {
                hostParts.emplace(HostAddr(std::to_string(i), i), std::vector<PartitionID>{});
            }
        }

        LOG(INFO) << "=== original map ====";
        int32_t totalParts = 243;
        std::vector<BalanceTask> tasks;
        dump(hostParts, tasks);
        balancer.balanceParts(0, 3, hostParts, totalParts, tasks);

        LOG(INFO) << "=== new map ====";
        dump(hostParts, tasks);
        for (auto it = hostParts.begin(); it != hostParts.end(); it++) {
            EXPECT_GE(it->second.size(), 5);
            EXPECT_LE(it->second.size(), 24);

            LOG(INFO) << "Host " << it->first << " Part Size " << it->second.size();
        }
        showHostLoading(kv, 3);
    }
}


TEST(BalanceTest, BalancePartsTest) {
    fs::TempDir rootPath("/tmp/BalancePartsTest.XXXXXX");
    auto store = MockCluster::initMetaKV(rootPath.path());
    auto* kv = dynamic_cast<kvstore::KVStore*>(store.get());

    DefaultValue<folly::Future<Status>>::SetFactory([] {
        return folly::Future<Status>(Status::OK());
    });
    NiceMock<MockAdminClient> client;

    auto dump = [](const HostParts& hostParts,
                   const std::vector<BalanceTask>& tasks) {
        for (auto it = hostParts.begin(); it != hostParts.end(); it++) {
            std::stringstream ss;
            ss << it->first << ": ";
            for (auto partId : it->second) {
                ss << partId << ", ";
            }
            VLOG(1) << ss.str();
        }
        for (const auto& task : tasks) {
            VLOG(1) << task.taskIdStr();
        }
    };
    {
        HostParts hostParts;
        hostParts.emplace(HostAddr("0", 0), std::vector<PartitionID>{1, 2, 3, 4});
        hostParts.emplace(HostAddr("1", 0), std::vector<PartitionID>{1, 2, 3, 4});
        hostParts.emplace(HostAddr("2", 0), std::vector<PartitionID>{1, 2, 3, 4});
        hostParts.emplace(HostAddr("3", 0), std::vector<PartitionID>{});
        int32_t totalParts = 12;
        std::vector<BalanceTask> tasks;
        VLOG(1) << "=== original map ====";
        dump(hostParts, tasks);
        Balancer balancer(kv, &client);
        balancer.balanceParts(0, 0, hostParts, totalParts, tasks);
        VLOG(1) << "=== new map ====";
        dump(hostParts, tasks);
        for (auto it = hostParts.begin(); it != hostParts.end(); it++) {
            EXPECT_EQ(3, it->second.size());
        }
        EXPECT_EQ(3, tasks.size());
    }
    {
        HostParts hostParts;
        hostParts.emplace(HostAddr("0", 0), std::vector<PartitionID>{1, 2, 3, 4, 5});
        hostParts.emplace(HostAddr("1", 0), std::vector<PartitionID>{1, 2, 4, 5});
        hostParts.emplace(HostAddr("2", 0), std::vector<PartitionID>{2, 3, 4, 5});
        hostParts.emplace(HostAddr("3", 0), std::vector<PartitionID>{1, 3});
        int32_t totalParts = 15;
        std::vector<BalanceTask> tasks;
        VLOG(1) << "=== original map ====";
        dump(hostParts, tasks);
        Balancer balancer(kv, &client);
        balancer.balanceParts(0, 0, hostParts, totalParts, tasks);
        VLOG(1) << "=== new map ====";
        dump(hostParts, tasks);
        EXPECT_EQ(4, hostParts[HostAddr("0", 0)].size());
        EXPECT_EQ(4, hostParts[HostAddr("1", 0)].size());
        EXPECT_EQ(4, hostParts[HostAddr("2", 0)].size());
        EXPECT_EQ(3, hostParts[HostAddr("3", 0)].size());
        EXPECT_EQ(1, tasks.size());
    }
    {
        HostParts hostParts;
        hostParts.emplace(HostAddr("0", 0), std::vector<PartitionID>{1, 2, 3, 4});
        hostParts.emplace(HostAddr("1", 0), std::vector<PartitionID>{1, 2, 4, 5});
        hostParts.emplace(HostAddr("2", 0), std::vector<PartitionID>{2, 3, 4, 5});
        hostParts.emplace(HostAddr("3", 0), std::vector<PartitionID>{1, 3, 5});
        int32_t totalParts = 15;
        std::vector<BalanceTask> tasks;
        VLOG(1) << "=== original map ====";
        dump(hostParts, tasks);
        Balancer balancer(kv, &client);
        balancer.balanceParts(0, 0, hostParts, totalParts, tasks);
        VLOG(1) << "=== new map ====";
        dump(hostParts, tasks);
        EXPECT_EQ(4, hostParts[HostAddr("0", 0)].size());
        EXPECT_EQ(4, hostParts[HostAddr("1", 0)].size());
        EXPECT_EQ(4, hostParts[HostAddr("2", 0)].size());
        EXPECT_EQ(3, hostParts[HostAddr("3", 0)].size());
        EXPECT_EQ(0, tasks.size());
    }
    {
        HostParts hostParts;
        hostParts.emplace(HostAddr("0", 0), std::vector<PartitionID>{1, 2, 3, 4, 5, 6, 7, 8, 9});
        hostParts.emplace(HostAddr("1", 0), std::vector<PartitionID>{1, 2, 3, 4, 5, 6, 7, 8, 9});
        hostParts.emplace(HostAddr("2", 0), std::vector<PartitionID>{1, 2, 3, 4, 5, 6, 7, 8, 9});
        hostParts.emplace(HostAddr("3", 0), std::vector<PartitionID>{});
        hostParts.emplace(HostAddr("4", 0), std::vector<PartitionID>{});
        hostParts.emplace(HostAddr("5", 0), std::vector<PartitionID>{});
        hostParts.emplace(HostAddr("6", 0), std::vector<PartitionID>{});
        hostParts.emplace(HostAddr("7", 0), std::vector<PartitionID>{});
        hostParts.emplace(HostAddr("8", 0), std::vector<PartitionID>{});
        int32_t totalParts = 27;
        std::vector<BalanceTask> tasks;
        VLOG(1) << "=== original map ====";
        dump(hostParts, tasks);
        Balancer balancer(kv, &client);
        balancer.balanceParts(0, 0, hostParts, totalParts, tasks);
        VLOG(1) << "=== new map ====";
        dump(hostParts, tasks);
        for (auto it = hostParts.begin(); it != hostParts.end(); it++) {
            EXPECT_EQ(3, it->second.size());
        }
        EXPECT_EQ(18, tasks.size());
    }
    {
        HostParts hostParts;
        hostParts.emplace(HostAddr("0", 0), std::vector<PartitionID>{1, 2, 3, 4, 5, 6, 7, 8, 9});
        hostParts.emplace(HostAddr("1", 0), std::vector<PartitionID>{1, 2, 3, 4, 5, 6, 7, 8, 9});
        hostParts.emplace(HostAddr("2", 0), std::vector<PartitionID>{1, 2, 3, 4, 5, 6, 7, 8, 9});
        hostParts.emplace(HostAddr("3", 0), std::vector<PartitionID>{});
        hostParts.emplace(HostAddr("4", 0), std::vector<PartitionID>{});
        hostParts.emplace(HostAddr("5", 0), std::vector<PartitionID>{});
        hostParts.emplace(HostAddr("6", 0), std::vector<PartitionID>{});
        hostParts.emplace(HostAddr("7", 0), std::vector<PartitionID>{});
        int32_t totalParts = 27;
        std::vector<BalanceTask> tasks;
        VLOG(1) << "=== original map ====";
        dump(hostParts, tasks);
        Balancer balancer(kv, &client);
        balancer.balanceParts(0, 0, hostParts, totalParts, tasks);
        VLOG(1) << "=== new map ====";
        dump(hostParts, tasks);
        for (auto it = hostParts.begin(); it != hostParts.end(); it++) {
            EXPECT_GE(4, it->second.size());
            EXPECT_LE(3, it->second.size());
        }
        EXPECT_EQ(18, tasks.size());
    }
}

TEST(BalanceTest, DispatchTasksTest) {
    {
        FLAGS_task_concurrency = 10;
        BalancePlan plan(0L, nullptr, nullptr);
        for (int i = 0; i < 20; i++) {
            BalanceTask task(0, 0, 0, HostAddr(std::to_string(i), 0),
                             HostAddr(std::to_string(i), 1), nullptr, nullptr);
            plan.addTask(std::move(task));
        }
        plan.dispatchTasks();
        // All tasks is about space 0, part 0.
        // So they will be dispatched into the same bucket.
        ASSERT_EQ(1, plan.buckets_.size());
        ASSERT_EQ(20, plan.buckets_[0].size());
    }
    {
        FLAGS_task_concurrency = 10;
        BalancePlan plan(0L, nullptr, nullptr);
        for (int i = 0; i < 5; i++) {
            BalanceTask task(0, 0, i, HostAddr(std::to_string(i), 0),
                             HostAddr(std::to_string(i), 1), nullptr, nullptr);
            plan.addTask(std::move(task));
        }
        plan.dispatchTasks();
        ASSERT_EQ(5, plan.buckets_.size());
        for (auto& bucket : plan.buckets_) {
            ASSERT_EQ(1, bucket.size());
        }
    }
    {
        FLAGS_task_concurrency = 20;
        BalancePlan plan(0L, nullptr, nullptr);
        for (int i = 0; i < 5; i++) {
            BalanceTask task(0, 0, i, HostAddr(std::to_string(i), 0),
                             HostAddr(std::to_string(i), 1), nullptr, nullptr);
            plan.addTask(std::move(task));
        }
        for (int i = 0; i < 10; i++) {
            BalanceTask task(0, 0, i, HostAddr(std::to_string(i), 2),
                             HostAddr(std::to_string(i), 3), nullptr, nullptr);
            plan.addTask(std::move(task));
        }
        plan.dispatchTasks();
        ASSERT_EQ(10, plan.buckets_.size());
        int32_t total = 0;
        for (auto i = 0; i < 10; i++) {
            ASSERT_LE(1, plan.buckets_[i].size());
            ASSERT_GE(2, plan.buckets_[i].size());
            total += plan.buckets_[i].size();
        }
        ASSERT_EQ(15, total);
    }
}

TEST(BalanceTest, BalancePlanTest) {
    fs::TempDir rootPath("/tmp/BalancePlanTest.XXXXXX");
    auto store = MockCluster::initMetaKV(rootPath.path());
    auto* kv = dynamic_cast<kvstore::KVStore*>(store.get());
    std::vector<HostAddr> hosts;
    for (int i = 0; i < 10; i++) {
        hosts.emplace_back(std::to_string(i), 0);
        hosts.emplace_back(std::to_string(i), 1);
    }

    DefaultValue<folly::Future<Status>>::SetFactory([] {
        return folly::Future<Status>(Status::OK());
    });
    {
        LOG(INFO) << "Test with all tasks succeeded, only one bucket!";
        NiceMock<MockAdminClient> client;
        BalancePlan plan(0L, kv, &client);
        TestUtils::registerHB(kv, hosts);

        for (int i = 0; i < 10; i++) {
            BalanceTask task(0, 0, 0, HostAddr(std::to_string(i), 0),
                             HostAddr(std::to_string(i), 1), kv, &client);
            plan.addTask(std::move(task));
        }
        folly::Baton<true, std::atomic> b;
        plan.onFinished_ = [&plan, &b] () {
            ASSERT_EQ(BalanceStatus::SUCCEEDED, plan.status_);
            ASSERT_EQ(10, plan.finishedTaskNum_);
            b.post();
        };
        plan.invoke();
        b.wait();
        // All tasks is about space 0, part 0.
        // So they will be dispatched into the same bucket.
        ASSERT_EQ(1, plan.buckets_.size());
        ASSERT_EQ(10, plan.buckets_[0].size());
    }
    {
        LOG(INFO) << "Test with all tasks succeeded, 10 buckets!";
        NiceMock<MockAdminClient> client;
        BalancePlan plan(0L, kv, &client);
        TestUtils::registerHB(kv, hosts);

        for (int i = 0; i < 10; i++) {
            BalanceTask task(0, 0, i, HostAddr(std::to_string(i), 0),
                             HostAddr(std::to_string(i), 1), kv, &client);
            plan.addTask(std::move(task));
        }
        folly::Baton<true, std::atomic> b;
        plan.onFinished_ = [&plan, &b] () {
            ASSERT_EQ(BalanceStatus::SUCCEEDED, plan.status_);
            ASSERT_EQ(10, plan.finishedTaskNum_);
            b.post();
        };
        plan.invoke();
        b.wait();
        // All tasks is about different parts.
        // So they will be dispatched into different buckets.
        ASSERT_EQ(10, plan.buckets_.size());
        for (auto i = 0; i < 10; i++) {
            ASSERT_EQ(1, plan.buckets_[1].size());
        }
    }
    {
        LOG(INFO) << "Test with one task failed, 10 buckets";
        BalancePlan plan(0L, kv, nullptr);
        NiceMock<MockAdminClient> client1, client2;
        {
            for (int i = 0; i < 9; i++) {
                BalanceTask task(0, 0, i, HostAddr(std::to_string(i), 0),
                                 HostAddr(std::to_string(i), 1), kv, &client1);
                plan.addTask(std::move(task));
            }
        }
        {
            EXPECT_CALL(client2, transLeader(_, _, _, _))
                .Times(1)
                .WillOnce(Return(ByMove(folly::Future<Status>(Status::Error("Transfer failed")))));
            BalanceTask task(0, 0, 9, HostAddr("9", 0), HostAddr("9", 1), kv, &client2);
            plan.addTask(std::move(task));
        }
        TestUtils::registerHB(kv, hosts);
        folly::Baton<true, std::atomic> b;
        plan.onFinished_ = [&plan, &b] () {
            ASSERT_EQ(BalanceStatus::FAILED, plan.status_);
            ASSERT_EQ(10, plan.finishedTaskNum_);
            b.post();
        };
        plan.invoke();
        b.wait();
    }
}

int32_t verifyBalancePlan(kvstore::KVStore* kv,
                          BalanceID balanceId,
                          BalanceStatus balanceStatus) {
    const auto& prefix = MetaServiceUtils::balancePlanPrefix();
    std::unique_ptr<kvstore::KVIterator> iter;
    auto retcode = kv->prefix(kDefaultSpaceId, kDefaultPartId, prefix, &iter);
    EXPECT_EQ(retcode, kvstore::ResultCode::SUCCEEDED);
    int32_t num = 0;
    while (iter->valid()) {
        auto id = MetaServiceUtils::parseBalanceID(iter->key());
        auto status = MetaServiceUtils::parseBalanceStatus(iter->val());
        EXPECT_EQ(balanceId, id);
        EXPECT_EQ(balanceStatus, status);
        num++;
        iter->next();
    }
    return num;
}

void verifyBalanceTask(kvstore::KVStore* kv,
                       BalanceID balanceId,
                       BalanceTaskStatus status,
                       BalanceTaskResult result,
                       std::unordered_map<HostAddr, int32_t>& partCount,
                       int32_t exceptNumber) {
    const auto& prefix = MetaServiceUtils::balanceTaskPrefix(balanceId);
    std::unique_ptr<kvstore::KVIterator> iter;
    auto code = kv->prefix(kDefaultSpaceId, kDefaultPartId, prefix, &iter);
    ASSERT_EQ(code, kvstore::ResultCode::SUCCEEDED);
    int32_t num = 0;
    while (iter->valid()) {
        auto keyTuple = MetaServiceUtils::parseBalanceTaskKey(iter->key());
        ASSERT_EQ(balanceId, std::get<0>(keyTuple));
        ASSERT_EQ(1, std::get<1>(keyTuple));
        partCount[std::get<3>(keyTuple)]--;
        partCount[std::get<4>(keyTuple)]++;
        auto valueTuple = MetaServiceUtils::parseBalanceTaskVal(iter->val());
        ASSERT_EQ(status, std::get<0>(valueTuple));
        ASSERT_EQ(result, std::get<1>(valueTuple));
        ASSERT_LT(0, std::get<2>(valueTuple));
        ASSERT_LT(0, std::get<3>(valueTuple));
        num++;
        iter->next();
    }
    ASSERT_EQ(exceptNumber, num);
}

TEST(BalanceTest, NormalTest) {
    fs::TempDir rootPath("/tmp/NormalTest.XXXXXX");
    auto store = MockCluster::initMetaKV(rootPath.path());
    auto* kv = dynamic_cast<kvstore::KVStore*>(store.get());
    FLAGS_expired_threshold_sec = 1;
    TestUtils::createSomeHosts(kv);
    TestUtils::assembleSpace(kv, 1, 8, 3, 4);
    std::unordered_map<HostAddr, int32_t> partCount;

    DefaultValue<folly::Future<Status>>::SetFactory([] {
        return folly::Future<Status>(Status::OK());
    });
    NiceMock<MockAdminClient> client;
    Balancer balancer(kv, &client);
    auto ret = balancer.balance();
    ASSERT_EQ(cpp2::ErrorCode::E_BALANCED, error(ret));

    sleep(1);
    LOG(INFO) << "Now, we lost host " << HostAddr("3", 3);
    TestUtils::registerHB(kv, {{"0", 0}, {"1", 1}, {"2", 2}});
    ret = balancer.balance();
    ASSERT_TRUE(ok(ret));
    auto balanceId = value(ret);
    sleep(1);

    LOG(INFO) << "Rebalance finished!";
    ASSERT_EQ(1, verifyBalancePlan(kv, balanceId, BalanceStatus::SUCCEEDED));
    verifyBalanceTask(kv, balanceId,
                      BalanceTaskStatus::END,
                      BalanceTaskResult::SUCCEEDED,
                      partCount, 6);
}

TEST(BalanceTest, SpecifyHostTest) {
    fs::TempDir rootPath("/tmp/SpecifyHostTest.XXXXXX");
    auto store = MockCluster::initMetaKV(rootPath.path());
    auto* kv = dynamic_cast<kvstore::KVStore*>(store.get());
    FLAGS_expired_threshold_sec = 1;
    TestUtils::createSomeHosts(kv, {{"0", 0}, {"1", 1}, {"2", 2}, {"3", 3}});
    TestUtils::assembleSpace(kv, 1, 8, 3, 4);
    std::unordered_map<HostAddr, int32_t> partCount;

    DefaultValue<folly::Future<Status>>::SetFactory([] {
        return folly::Future<Status>(Status::OK());
    });
    NiceMock<MockAdminClient> client;
    Balancer balancer(kv, &client);

    sleep(1);
    LOG(INFO) << "Now, we remove host {3, 3}";
    TestUtils::registerHB(kv, {{"0", 0}, {"1", 1}, {"2", 2}, {"3", 3}});
    auto ret = balancer.balance({{"3", 3}});
    ASSERT_TRUE(ok(ret));
    auto balanceId = value(ret);
    sleep(1);
    LOG(INFO) << "Rebalance finished!";
    ASSERT_EQ(1, verifyBalancePlan(kv, balanceId, BalanceStatus::SUCCEEDED));
    verifyBalanceTask(kv, balanceId,
                      BalanceTaskStatus::END,
                      BalanceTaskResult::SUCCEEDED,
                      partCount, 6);
}

TEST(BalanceTest, SpecifyMultiHostTest) {
    fs::TempDir rootPath("/tmp/SpecifyMultiHostTest.XXXXXX");
    auto store = MockCluster::initMetaKV(rootPath.path());
    auto* kv = dynamic_cast<kvstore::KVStore*>(store.get());
    FLAGS_expired_threshold_sec = 1;
    TestUtils::createSomeHosts(kv, {{"0", 0}, {"1", 1}, {"2", 2}, {"3", 3}, {"4", 4},
                                         {"5", 5}});
    TestUtils::assembleSpace(kv, 1, 12, 3, 6);
    std::unordered_map<HostAddr, int32_t> partCount;
    for (int32_t i = 0; i < 6; i++) {
        partCount[HostAddr(std::to_string(i), i)] = 6;
    }

    DefaultValue<folly::Future<Status>>::SetFactory([] {
        return folly::Future<Status>(Status::OK());
    });
    NiceMock<MockAdminClient> client;
    Balancer balancer(kv, &client);

    sleep(1);
    LOG(INFO) << "Now, we want to remove host {2, 2}/{3, 3}";
    // If {"2", 2} and {"3", 3} are both dead, minority hosts for some part are alive,
    // it would lead to a fail
    TestUtils::registerHB(kv, {{"0", 0}, {"1", 1}, {"4", 4}, {"5", 5}});
    auto ret = balancer.balance({{"2", 2}, {"3", 3}});
    ASSERT_FALSE(ok(ret));
    EXPECT_EQ(cpp2::ErrorCode::E_NO_VALID_HOST, error(ret));
    // If {"2", 2} is dead, {"3", 3} stiil alive, each part has majority hosts alive
    TestUtils::registerHB(kv, {{"0", 0}, {"1", 1}, {"3", 3}, {"4", 4}, {"5", 5}});
    ret = balancer.balance({{"2", 2}, {"3", 3}});
    ASSERT_TRUE(ok(ret));
    auto balanceId = value(ret);
    sleep(1);
    LOG(INFO) << "Rebalance finished!";
    ASSERT_EQ(1, verifyBalancePlan(kv, balanceId, BalanceStatus::SUCCEEDED));

    verifyBalanceTask(kv, balanceId,
                      BalanceTaskStatus::END,
                      BalanceTaskResult::SUCCEEDED,
                      partCount, 13);
    ASSERT_EQ(9, partCount[HostAddr("0", 0)]);
    ASSERT_EQ(9, partCount[HostAddr("1", 1)]);
    ASSERT_EQ(0, partCount[HostAddr("2", 2)]);
    ASSERT_EQ(0, partCount[HostAddr("3", 3)]);
    ASSERT_EQ(9, partCount[HostAddr("4", 4)]);
    ASSERT_EQ(9, partCount[HostAddr("5", 5)]);
}

TEST(BalanceTest, MockReplaceMachineTest) {
    fs::TempDir rootPath("/tmp/MockReplaceMachineTest.XXXXXX");
    auto store = MockCluster::initMetaKV(rootPath.path());
    auto* kv = dynamic_cast<kvstore::KVStore*>(store.get());
    FLAGS_expired_threshold_sec = 1;
    TestUtils::createSomeHosts(kv, {{"0", 0}, {"1", 1}, {"2", 2}});
    TestUtils::assembleSpace(kv, 1, 12, 3, 3);

    DefaultValue<folly::Future<Status>>::SetFactory([] {
        return folly::Future<Status>(Status::OK());
    });
    NiceMock<MockAdminClient> client;
    Balancer balancer(kv, &client);

    // add a new machine
    TestUtils::createSomeHosts(kv, {{"0", 0}, {"1", 1}, {"2", 2}, {"3", 3}});
    LOG(INFO) << "Now, we want to replace host {2, 2} with {3, 3}";
    // Because for all parts majority hosts still alive, we could balance
    sleep(1);
    TestUtils::registerHB(kv, {{"0", 0}, {"1", 1}, {"3", 3}});
    auto ret = balancer.balance();
    ASSERT_TRUE(ok(ret));
    auto balanceId = value(ret);
    sleep(1);
    LOG(INFO) << "Rebalance finished!";
    ASSERT_EQ(1, verifyBalancePlan(kv, balanceId, BalanceStatus::SUCCEEDED));

    std::unordered_map<HostAddr, int32_t> partCount;
    verifyBalanceTask(kv, balanceId,
                      BalanceTaskStatus::END,
                      BalanceTaskResult::SUCCEEDED,
                      partCount, 12);
}

TEST(BalanceTest, SingleReplicaTest) {
    fs::TempDir rootPath("/tmp/SingleReplicaTest.XXXXXX");
    auto store = MockCluster::initMetaKV(rootPath.path());
    auto* kv = dynamic_cast<kvstore::KVStore*>(store.get());
    FLAGS_expired_threshold_sec = 1;
    TestUtils::createSomeHosts(kv, {{"0", 0}, {"1", 1}, {"2", 2}, {"3", 3}, {"4", 4},
                                          {"5", 5}});
    TestUtils::assembleSpace(kv, 1, 12, 1, 6);
    std::unordered_map<HostAddr, int32_t> partCount;
    for (int32_t i = 0; i < 6; i++) {
        partCount[HostAddr(std::to_string(i), i)] = 2;
    }

    DefaultValue<folly::Future<Status>>::SetFactory([] {
        return folly::Future<Status>(Status::OK());
    });
    NiceMock<MockAdminClient> client;
    Balancer balancer(kv, &client);

    sleep(1);
    LOG(INFO) << "Now, we want to remove host {2, 2} and {3, 3}";
    TestUtils::registerHB(kv, {{"0", 0}, {"1", 1}, {"2", 2}, {"3", 3}, {"4", 4}, {"5", 5}});
    auto ret = balancer.balance({{"2", 2}, {"3", 3}});
    ASSERT_TRUE(ok(ret));
    auto balanceId = value(ret);
    sleep(1);
    LOG(INFO) << "Rebalance finished!";
    ASSERT_EQ(1, verifyBalancePlan(kv, balanceId, BalanceStatus::SUCCEEDED));

    verifyBalanceTask(kv, balanceId,
                      BalanceTaskStatus::END,
                      BalanceTaskResult::SUCCEEDED,
                      partCount, 4);
    ASSERT_EQ(3, partCount[HostAddr("0", 0)]);
    ASSERT_EQ(3, partCount[HostAddr("1", 1)]);
    ASSERT_EQ(0, partCount[HostAddr("2", 2)]);
    ASSERT_EQ(0, partCount[HostAddr("3", 3)]);
    ASSERT_EQ(3, partCount[HostAddr("4", 4)]);
    ASSERT_EQ(3, partCount[HostAddr("5", 5)]);
}

TEST(BalanceTest, TryToRecoveryTest) {
    fs::TempDir rootPath("/tmp/TryToRecoveryTest.XXXXXX");
    auto store = MockCluster::initMetaKV(rootPath.path());
    auto* kv = dynamic_cast<kvstore::KVStore*>(store.get());
    FLAGS_expired_threshold_sec = 1;
    TestUtils::createSomeHosts(kv);
    TestUtils::assembleSpace(kv, 1, 8, 3, 4);

    sleep(1);
    LOG(INFO) << "Now, we lost host " << HostAddr("3", 3);
    TestUtils::registerHB(kv, {{"0", 0}, {"1", 1}, {"2", 2}});

    DefaultValue<folly::Future<Status>>::SetFactory([] {
        return folly::Future<Status>(Status::OK());
    });
    NiceMock<MockAdminClient> client;
    // first 6 call is the failed case, since we can't recover the plan, so only 6 call
    EXPECT_CALL(client, waitingForCatchUpData(_, _, _))
        .Times(6)
        .WillOnce(Return(ByMove(folly::Future<Status>(Status::Error("catch up failed")))))
        .WillOnce(Return(ByMove(folly::Future<Status>(Status::Error("catch up failed")))))
        .WillOnce(Return(ByMove(folly::Future<Status>(Status::Error("catch up failed")))))
        .WillOnce(Return(ByMove(folly::Future<Status>(Status::Error("catch up failed")))))
        .WillOnce(Return(ByMove(folly::Future<Status>(Status::Error("catch up failed")))))
        .WillOnce(Return(ByMove(folly::Future<Status>(Status::Error("catch up failed")))));

    Balancer balancer(kv, &client);
    auto ret = balancer.balance();
    CHECK(ok(ret));
    auto balanceId = value(ret);
    sleep(1);

    ASSERT_EQ(1, verifyBalancePlan(kv, balanceId, BalanceStatus::FAILED));
    std::unordered_map<HostAddr, int32_t> partCount;
    verifyBalanceTask(kv, balanceId,
                      BalanceTaskStatus::CATCH_UP_DATA,
                      BalanceTaskResult::FAILED,
                      partCount, 6);

    LOG(INFO) << "Now let's try to recovery it. Since the the host will expired in 1 second, "
              << "all host would be regarded as offline, so all task will be invalid";
    ret = balancer.balance();
    CHECK(ok(ret));
    balanceId = value(ret);
    sleep(1);
<<<<<<< HEAD
    ASSERT_EQ(1, verifyBalancePlan(kv, balanceId, BalanceStatus::FAILED));
    verifyBalanceTask(kv, balanceId,
                      BalanceTaskStatus::START,
                      BalanceTaskResult::INVALID,
                      partCount, 6);
=======
    {
        const auto& prefix = MetaServiceUtils::balancePlanPrefix();
        std::unique_ptr<kvstore::KVIterator> iter;
        auto retcode = kv->prefix(kDefaultSpaceId, kDefaultPartId, prefix, &iter);
        ASSERT_EQ(retcode, kvstore::ResultCode::SUCCEEDED);
        int num = 0;
        while (iter->valid()) {
            auto id = MetaServiceUtils::parseBalanceID(iter->key());
            auto status = MetaServiceUtils::parseBalanceStatus(iter->val());
            ASSERT_EQ(balanceId, id);
            ASSERT_EQ(BalanceStatus::SUCCEEDED, status);
            num++;
            iter->next();
        }
        ASSERT_EQ(1, num);
    }
    {
        const auto& prefix = MetaServiceUtils::balanceTaskPrefix(balanceId);
        std::unique_ptr<kvstore::KVIterator> iter;
        auto retcode = kv->prefix(kDefaultSpaceId, kDefaultPartId, prefix, &iter);
        ASSERT_EQ(retcode, kvstore::ResultCode::SUCCEEDED);
        int32_t num = 0;
        while (iter->valid()) {
            BalanceTask task;
            {
                auto tup = MetaServiceUtils::parseBalanceTaskKey(iter->key());
                task.balanceId_ = std::get<0>(tup);
                ASSERT_EQ(balanceId, task.balanceId_);
                task.spaceId_ = std::get<1>(tup);
                ASSERT_EQ(1, task.spaceId_);
                task.src_ = std::get<3>(tup);
                ASSERT_EQ(HostAddr("3", 3), task.src_);
            }
            {
                auto tup = MetaServiceUtils::parseBalanceTaskVal(iter->val());
                task.status_ = std::get<0>(tup);
                ASSERT_EQ(BalanceTaskStatus::START, task.status_);
                task.ret_ = std::get<1>(tup);
                // all task is invalid because dst is offline
                ASSERT_EQ(BalanceTaskResult::INVALID, task.ret_);
                task.startTimeMs_ = std::get<2>(tup);
                ASSERT_GT(task.startTimeMs_, 0);
                task.endTimeMs_ = std::get<3>(tup);
                ASSERT_GT(task.endTimeMs_, 0);
            }
            num++;
            iter->next();
        }
        ASSERT_EQ(6, num);
    }
>>>>>>> 982f973f
}

TEST(BalanceTest, RecoveryTest) {
    FLAGS_task_concurrency = 1;
    fs::TempDir rootPath("/tmp/RecoveryTest.XXXXXX");
    auto store = MockCluster::initMetaKV(rootPath.path());
    auto* kv = dynamic_cast<kvstore::KVStore*>(store.get());
    FLAGS_expired_threshold_sec = 1;
    TestUtils::createSomeHosts(kv);
    TestUtils::assembleSpace(kv, 1, 8, 3, 4);

    DefaultValue<folly::Future<Status>>::SetFactory([] {
        return folly::Future<Status>(Status::OK());
    });
    NiceMock<MockAdminClient> client;
    // first 6 call is the failed case, the later call will return default value
    // In gtest release 1.8.0 we can only write as follows:
    EXPECT_CALL(client, waitingForCatchUpData(_, _, _))
        .Times(AtLeast(12))
        .WillOnce(Return(ByMove(folly::Future<Status>(Status::Error("catch up failed")))))
        .WillOnce(Return(ByMove(folly::Future<Status>(Status::Error("catch up failed")))))
        .WillOnce(Return(ByMove(folly::Future<Status>(Status::Error("catch up failed")))))
        .WillOnce(Return(ByMove(folly::Future<Status>(Status::Error("catch up failed")))))
        .WillOnce(Return(ByMove(folly::Future<Status>(Status::Error("catch up failed")))))
        .WillOnce(Return(ByMove(folly::Future<Status>(Status::Error("catch up failed")))));

    sleep(1);
    LOG(INFO) << "Now, we lost host " << HostAddr("3", 3);
    TestUtils::registerHB(kv, {{"0", 0}, {"1", 1}, {"2", 2}});
    Balancer balancer(kv, &client);
    auto ret = balancer.balance();
    ASSERT_TRUE(ok(ret));
    auto balanceId = value(ret);
    sleep(1);

    ASSERT_EQ(1, verifyBalancePlan(kv, balanceId, BalanceStatus::FAILED));
    std::unordered_map<HostAddr, int32_t> partCount;
    verifyBalanceTask(kv, balanceId,
                      BalanceTaskStatus::CATCH_UP_DATA,
                      BalanceTaskResult::FAILED,
                      partCount, 6);

    // register hb again to prevent from regarding src as offline
    TestUtils::registerHB(kv, {{"0", 0}, {"1", 1}, {"2", 2}});
    LOG(INFO) << "Now let's try to recovery it.";
    ret = balancer.balance();
    ASSERT_TRUE(ok(ret));
    balanceId = value(ret);
    sleep(1);

    ASSERT_EQ(1, verifyBalancePlan(kv, balanceId, BalanceStatus::SUCCEEDED));
    verifyBalanceTask(kv, balanceId,
                      BalanceTaskStatus::END,
                      BalanceTaskResult::SUCCEEDED,
                      partCount, 6);
}

TEST(BalanceTest, StopPlanTest) {
    FLAGS_task_concurrency = 1;
    fs::TempDir rootPath("/tmp/StopAndRecoverTest.XXXXXX");
    auto store = MockCluster::initMetaKV(rootPath.path());
    auto* kv = dynamic_cast<kvstore::KVStore*>(store.get());
    FLAGS_expired_threshold_sec = 1;
    TestUtils::createSomeHosts(kv);
    TestUtils::assembleSpace(kv, 1, 8, 3, 4);

    DefaultValue<folly::Future<Status>>::SetFactory([] {
        return folly::Future<Status>(Status::OK());
    });
    NiceMock<MockAdminClient> delayClient;
    EXPECT_CALL(delayClient, waitingForCatchUpData(_, _, _))
        // first task in first plan will be blocked, all other tasks will be skipped,
        .Times(1)
        .WillOnce(Return(
            ByMove(folly::makeFuture<Status>(Status::OK()).delayed(std::chrono::seconds(3)))));

    sleep(1);
    TestUtils::registerHB(kv, {{"0", 0}, {"1", 1}, {"2", 2}});
    Balancer balancer(kv, &delayClient);
    auto ret = balancer.balance();
    CHECK(ok(ret));
    auto balanceId = value(ret);

    sleep(1);
    LOG(INFO) << "Rebalance should still in progress";
    ASSERT_EQ(1, verifyBalancePlan(kv, balanceId, BalanceStatus::IN_PROGRESS));

    TestUtils::registerHB(kv, {{"0", 0}, {"1", 1}, {"2", 2}});
    auto stopRet = balancer.stop();
    CHECK(stopRet.ok());
    ASSERT_EQ(stopRet.value(), balanceId);

    // wait until the only IN_PROGRESS task finished;
    sleep(3);
    {
        const auto& prefix = MetaServiceUtils::balanceTaskPrefix(balanceId);
        std::unique_ptr<kvstore::KVIterator> iter;
        auto retcode = kv->prefix(kDefaultSpaceId, kDefaultPartId, prefix, &iter);
        ASSERT_EQ(retcode, kvstore::ResultCode::SUCCEEDED);
        int32_t taskEnded = 0;
        int32_t taskStopped = 0;
        while (iter->valid()) {
            BalanceTask task;
            // PartitionID partId = std::get<2>(BalanceTask::MetaServiceUtils(iter->key()));
            {
                auto tup = MetaServiceUtils::parseBalanceTaskVal(iter->val());
                task.status_ = std::get<0>(tup);
                task.ret_ = std::get<1>(tup);
                task.startTimeMs_ = std::get<2>(tup);
                task.endTimeMs_ = std::get<3>(tup);

                if (task.status_ == BalanceTaskStatus::END) {
                    taskEnded++;
                } else {
                    taskStopped++;
                }
            }
            iter->next();
        }
        ASSERT_EQ(1, taskEnded);
        ASSERT_EQ(5, taskStopped);
    }

    TestUtils::registerHB(kv, {{"0", 0}, {"1", 1}, {"2", 2}});
    NiceMock<MockAdminClient> normalClient;

    balancer.client_ = &normalClient;
    ret = balancer.balance();
    CHECK(ok(ret));
    ASSERT_NE(value(ret), balanceId);
    sleep(1);
}

TEST(BalanceTest, CleanLastInvalidBalancePlanTest) {
    FLAGS_task_concurrency = 1;
    fs::TempDir rootPath("/tmp/CleanLastInvalidBalancePlanTest.XXXXXX");
    auto store = MockCluster::initMetaKV(rootPath.path());
    auto* kv = dynamic_cast<kvstore::KVStore*>(store.get());
    FLAGS_expired_threshold_sec = 1;
    TestUtils::createSomeHosts(kv);
    TestUtils::assembleSpace(kv, 1, 8, 3, 4);

    DefaultValue<folly::Future<Status>>::SetFactory([] {
        return folly::Future<Status>(Status::OK());
    });
    NiceMock<MockAdminClient> client;

    // concurrency = 1, we could only block first task
    EXPECT_CALL(client, waitingForCatchUpData(_, _, _))
        .Times(AtLeast(12))
        .WillOnce(Return(ByMove(folly::Future<Status>(Status::Error("catch up failed")))));

    sleep(1);
    TestUtils::registerHB(kv, {{"0", 0}, {"1", 1}, {"2", 2}});
    Balancer balancer(kv, &client);
    auto ret = balancer.balance();
    CHECK(ok(ret));
    auto balanceId = value(ret);

<<<<<<< HEAD
    sleep(1);
    // stop the running plan
    TestUtils::registerHB(kv, {{"0", 0}, {"1", 1}, {"2", 2}});
    auto stopRet = balancer.stop();
    CHECK(stopRet.ok());
    ASSERT_EQ(stopRet.value(), balanceId);

    // wait until the plan finished, no running plan for now, only one task has been executed,
    // so the task will be failed, try to clean the invalid plan
    sleep(5);
    TestUtils::registerHB(kv, {{"0", 0}, {"1", 1}, {"2", 2}});
=======
    // wait until the plan finished, no running plan for now, only one task has been executed,
    // so the task will be failed, try to clean the invalid plan
    sleep(3);
    TestUtils::registerHB(kv.get(), {{"0", 0}, {"1", 1}, {"2", 2}});
>>>>>>> 982f973f
    auto cleanRet = balancer.cleanLastInValidPlan();
    CHECK(ok(cleanRet));
    ASSERT_EQ(value(cleanRet), balanceId);

    {
        const auto& prefix = MetaServiceUtils::balancePlanPrefix();
        std::unique_ptr<kvstore::KVIterator> iter;
        auto retcode = kv->prefix(kDefaultSpaceId, kDefaultPartId, prefix, &iter);
        ASSERT_EQ(retcode, kvstore::ResultCode::SUCCEEDED);
        int num = 0;
        while (iter->valid()) {
            num++;
            iter->next();
        }
        ASSERT_EQ(0, num);
    }

    // start a new balance plan
    TestUtils::registerHB(kv, {{"0", 0}, {"1", 1}, {"2", 2}});
    ret = balancer.balance();
    CHECK(ok(ret));
    ASSERT_NE(balanceId, value(ret));
    sleep(1);
    ASSERT_EQ(1, verifyBalancePlan(kv, value(ret), BalanceStatus::SUCCEEDED));
}

void verifyLeaderBalancePlan(HostLeaderMap& hostLeaderMap,
                             const LeaderBalancePlan& plan,
                             size_t minLoad, size_t maxLoad) {
    for (const auto& task : plan) {
        auto space = std::get<0>(task);
        auto part = std::get<1>(task);

        auto& fromParts = hostLeaderMap[std::get<2>(task)][space];
        auto it = std::find(fromParts.begin(), fromParts.end(), part);
        ASSERT_TRUE(it != fromParts.end());
        fromParts.erase(it);

        auto& toParts = hostLeaderMap[std::get<3>(task)][space];
        toParts.emplace_back(part);
    }

    for (const auto& hostEntry : hostLeaderMap) {
        for (const auto& entry : hostEntry.second) {
            EXPECT_GE(entry.second.size(), minLoad);
            EXPECT_LE(entry.second.size(), maxLoad);
        }
    }
}

TEST(BalanceTest, SimpleLeaderBalancePlanTest) {
    fs::TempDir rootPath("/tmp/SimpleLeaderBalancePlanTest.XXXXXX");
    auto store = MockCluster::initMetaKV(rootPath.path());
    auto* kv = dynamic_cast<kvstore::KVStore*>(store.get());
    std::vector<HostAddr> hosts = {{"0", 0}, {"1", 1}, {"2", 2}};
    TestUtils::createSomeHosts(kv, hosts);
    // 9 partition in space 1, 3 replica, 3 hosts
    TestUtils::assembleSpace(kv, 1, 9, 3, 3);

    DefaultValue<folly::Future<Status>>::SetFactory([] {
        return folly::Future<Status>(Status::OK());
    });
    NiceMock<MockAdminClient> client;
    Balancer balancer(kv, &client);
    {
        HostLeaderMap hostLeaderMap;
        hostLeaderMap[HostAddr("0", 0)][1] = {1, 2, 3, 4, 5};
        hostLeaderMap[HostAddr("1", 1)][1] = {6, 7, 8};
        hostLeaderMap[HostAddr("2", 2)][1] = {9};
        auto tempMap = hostLeaderMap;

        LeaderBalancePlan plan;
        auto leaderBalanceResult = balancer.buildLeaderBalancePlan(&hostLeaderMap, 1, 3,
                                                                   false, plan, false);
        ASSERT_TRUE(leaderBalanceResult);
        verifyLeaderBalancePlan(hostLeaderMap, plan, 3, 3);

        // check two plan build are same
        LeaderBalancePlan tempPlan;
        auto tempLeaderBalanceResult = balancer.buildLeaderBalancePlan(&tempMap, 1, 3, false,
                                                                       tempPlan, false);
        ASSERT_TRUE(tempLeaderBalanceResult);
        verifyLeaderBalancePlan(tempMap, tempPlan, 3, 3);

        EXPECT_EQ(plan.size(), tempPlan.size());
        for (size_t i = 0; i < plan.size(); i++) {
            EXPECT_EQ(plan[i], tempPlan[i]);
        }
    }
    {
        HostLeaderMap hostLeaderMap;
        hostLeaderMap[HostAddr("0", 0)][1] = {1, 2, 3, 4};
        hostLeaderMap[HostAddr("1", 1)][1] = {5, 6, 7, 8};
        hostLeaderMap[HostAddr("2", 2)][1] = {9};

        LeaderBalancePlan plan;
        auto leaderBalanceResult = balancer.buildLeaderBalancePlan(&hostLeaderMap, 1, 3,
                                                                   false, plan, false);
        ASSERT_TRUE(leaderBalanceResult);
        verifyLeaderBalancePlan(hostLeaderMap, plan, 3, 3);
    }
    {
        HostLeaderMap hostLeaderMap;
        hostLeaderMap[HostAddr("0", 0)][1] = {};
        hostLeaderMap[HostAddr("1", 1)][1] = {};
        hostLeaderMap[HostAddr("2", 2)][1] = {1, 2, 3, 4, 5, 6, 7, 8, 9};

        LeaderBalancePlan plan;
        auto leaderBalanceResult = balancer.buildLeaderBalancePlan(&hostLeaderMap, 1, 3,
                                                                   false, plan, false);
        ASSERT_TRUE(leaderBalanceResult);
        verifyLeaderBalancePlan(hostLeaderMap, plan, 3, 3);
    }
    {
        HostLeaderMap hostLeaderMap;
        hostLeaderMap[HostAddr("0", 0)][1] = {1, 2, 3};
        hostLeaderMap[HostAddr("1", 1)][1] = {4, 5, 6};
        hostLeaderMap[HostAddr("2", 2)][1] = {7, 8, 9};

        LeaderBalancePlan plan;
        auto leaderBalanceResult = balancer.buildLeaderBalancePlan(&hostLeaderMap, 1, 3,
                                                                   false, plan, false);
        ASSERT_TRUE(leaderBalanceResult);
        verifyLeaderBalancePlan(hostLeaderMap, plan, 3, 3);
    }
}

TEST(BalanceTest, IntersectHostsLeaderBalancePlanTest) {
    fs::TempDir rootPath("/tmp/IntersectHostsLeaderBalancePlanTest.XXXXXX");
    auto store = MockCluster::initMetaKV(rootPath.path());
    auto* kv = dynamic_cast<kvstore::KVStore*>(store.get());
    std::vector<HostAddr> hosts = {{"0", 0}, {"1", 1}, {"2", 2}, {"3", 3}, {"4", 4}, {"5", 5}};
    TestUtils::createSomeHosts(kv, hosts);
    // 7 partition in space 1, 3 replica, 6 hosts, so not all hosts have intersection parts
    TestUtils::assembleSpace(kv, 1, 7, 3, 6);

    DefaultValue<folly::Future<Status>>::SetFactory([] {
        return folly::Future<Status>(Status::OK());
    });
    NiceMock<MockAdminClient> client;
    Balancer balancer(kv, &client);

    {
        HostLeaderMap hostLeaderMap;
        hostLeaderMap[HostAddr("0", 0)][1] = {4, 5, 6};
        hostLeaderMap[HostAddr("1", 1)][1] = {};
        hostLeaderMap[HostAddr("2", 2)][1] = {};
        hostLeaderMap[HostAddr("3", 3)][1] = {1, 2, 3, 7};
        hostLeaderMap[HostAddr("4", 4)][1] = {};
        hostLeaderMap[HostAddr("5", 5)][1] = {};
        showHostLoading(kv, 1);

        LeaderBalancePlan plan;
        auto leaderBalanceResult = balancer.buildLeaderBalancePlan(&hostLeaderMap, 1, 3,
                                                                   false, plan, false);
        ASSERT_TRUE(leaderBalanceResult);
        verifyLeaderBalancePlan(hostLeaderMap, plan, 1, 2);
    }
    {
        HostLeaderMap hostLeaderMap;
        hostLeaderMap[HostAddr("0", 0)][1] = {};
        hostLeaderMap[HostAddr("1", 1)][1] = {5, 6, 7};
        hostLeaderMap[HostAddr("2", 2)][1] = {};
        hostLeaderMap[HostAddr("3", 3)][1] = {1, 2};
        hostLeaderMap[HostAddr("4", 4)][1] = {};
        hostLeaderMap[HostAddr("5", 5)][1] = {3, 4};

        LeaderBalancePlan plan;
        auto leaderBalanceResult = balancer.buildLeaderBalancePlan(&hostLeaderMap, 1, 3,
                                                                   false, plan, false);
        ASSERT_TRUE(leaderBalanceResult);
        verifyLeaderBalancePlan(hostLeaderMap, plan, 1, 2);
    }
    {
        HostLeaderMap hostLeaderMap;
        hostLeaderMap[HostAddr("0", 0)][1] = {};
        hostLeaderMap[HostAddr("1", 1)][1] = {1, 5};
        hostLeaderMap[HostAddr("2", 2)][1] = {2, 6};
        hostLeaderMap[HostAddr("3", 3)][1] = {3, 7};
        hostLeaderMap[HostAddr("4", 4)][1] = {4};
        hostLeaderMap[HostAddr("5", 5)][1] = {};

        LeaderBalancePlan plan;
        auto leaderBalanceResult = balancer.buildLeaderBalancePlan(&hostLeaderMap, 1, 3,
                                                                   false, plan, false);
        ASSERT_TRUE(leaderBalanceResult);
        verifyLeaderBalancePlan(hostLeaderMap, plan, 1, 2);
    }
    {
        HostLeaderMap hostLeaderMap;
        hostLeaderMap[HostAddr("0", 0)][1] = {5, 6};
        hostLeaderMap[HostAddr("1", 1)][1] = {1, 7};
        hostLeaderMap[HostAddr("2", 2)][1] = {};
        hostLeaderMap[HostAddr("3", 3)][1] = {};
        hostLeaderMap[HostAddr("4", 4)][1] = {2, 3, 4};
        hostLeaderMap[HostAddr("5", 5)][1] = {};

        LeaderBalancePlan plan;
        auto leaderBalanceResult = balancer.buildLeaderBalancePlan(&hostLeaderMap, 1, 3,
                                                                   false, plan, false);
        ASSERT_TRUE(leaderBalanceResult);
        verifyLeaderBalancePlan(hostLeaderMap, plan, 1, 2);
    }
    {
        HostLeaderMap hostLeaderMap;
        hostLeaderMap[HostAddr("0", 0)][1] = {6};
        hostLeaderMap[HostAddr("1", 1)][1] = {1, 7};
        hostLeaderMap[HostAddr("2", 2)][1] = {2};
        hostLeaderMap[HostAddr("3", 3)][1] = {3};
        hostLeaderMap[HostAddr("4", 4)][1] = {4};
        hostLeaderMap[HostAddr("5", 5)][1] = {5};

        LeaderBalancePlan plan;
        auto leaderBalanceResult = balancer.buildLeaderBalancePlan(&hostLeaderMap, 1, 3,
                                                                   false, plan, false);
        ASSERT_TRUE(leaderBalanceResult);
        verifyLeaderBalancePlan(hostLeaderMap, plan, 1, 2);
    }
}

TEST(BalanceTest, ManyHostsLeaderBalancePlanTest) {
    fs::TempDir rootPath("/tmp/SimpleLeaderBalancePlanTest.XXXXXX");
    auto store = MockCluster::initMetaKV(rootPath.path());
    auto* kv = dynamic_cast<kvstore::KVStore*>(store.get());
    FLAGS_expired_threshold_sec = 600;

    int partCount = 99999;
    int replica = 3;
    int hostCount = 100;
    std::vector<HostAddr> hosts;
    for (int i = 0; i < hostCount; i++) {
        hosts.emplace_back(std::to_string(i), i);
    }
    TestUtils::createSomeHosts(kv, hosts);
    TestUtils::assembleSpace(kv, 1, partCount, replica, hostCount);

    float avgLoad = static_cast<float>(partCount) / hostCount;
    int32_t minLoad = std::floor(avgLoad * (1 - FLAGS_leader_balance_deviation));
    int32_t maxLoad = std::ceil(avgLoad * (1 + FLAGS_leader_balance_deviation));

    DefaultValue<folly::Future<Status>>::SetFactory([] {
        return folly::Future<Status>(Status::OK());
    });
    NiceMock<MockAdminClient> client;
    Balancer balancer(kv, &client);

    // chcek several times if they are balanced
    for (int count = 0; count < 1; count++) {
        HostLeaderMap hostLeaderMap;
        // all part will random choose a leader
        for (int partId = 1; partId <= partCount; partId++) {
            std::vector<HostAddr> peers;
            size_t idx = partId;
            for (int32_t i = 0; i < replica; i++, idx++) {
                peers.emplace_back(hosts[idx % hostCount]);
            }
            ASSERT_EQ(peers.size(), replica);
            auto leader = peers[folly::Random::rand32(peers.size())];
            hostLeaderMap[leader][1].emplace_back(partId);
        }

        LeaderBalancePlan plan;
        auto leaderBalanceResult = balancer.buildLeaderBalancePlan(&hostLeaderMap, 1, 3,
                                                                   false, plan);
        ASSERT_TRUE(leaderBalanceResult);
        verifyLeaderBalancePlan(hostLeaderMap, plan, minLoad, maxLoad);
    }
}

TEST(BalanceTest, LeaderBalanceTest) {
    fs::TempDir rootPath("/tmp/LeaderBalanceTest.XXXXXX");
    auto store = MockCluster::initMetaKV(rootPath.path());
    auto* kv = dynamic_cast<kvstore::KVStore*>(store.get());
    std::vector<HostAddr> hosts = {{"0", 0}, {"1", 1}, {"2", 2}};
    TestUtils::createSomeHosts(kv, hosts);
    TestUtils::assembleSpace(kv, 1, 9, 3, 3);

    DefaultValue<folly::Future<Status>>::SetFactory([] {
        return folly::Future<Status>(Status::OK());
    });
    NiceMock<MockAdminClient> client;
    HostLeaderMap dist;
    dist[HostAddr("0", 0)][1] = {1, 2, 3, 4, 5};
    dist[HostAddr("1", 1)][1] = {6, 7, 8};
    dist[HostAddr("2", 2)][1] = {9};
    EXPECT_CALL(client, getLeaderDist(_))
        .WillOnce(
            DoAll(SetArgPointee<0>(dist), Return(ByMove(folly::Future<Status>(Status::OK())))));

    Balancer balancer(kv, &client);
    auto ret = balancer.leaderBalance();
    ASSERT_EQ(cpp2::ErrorCode::SUCCEEDED, ret);
}

TEST(BalanceTest, LeaderBalanceWithZoneTest) {
    fs::TempDir rootPath("/tmp/LeaderBalanceWithZone.XXXXXX");
    auto store = MockCluster::initMetaKV(rootPath.path());
    auto* kv = dynamic_cast<kvstore::KVStore*>(store.get());
    FLAGS_expired_threshold_sec = 10;
    std::vector<HostAddr> hosts;
    for (int i = 0; i < 9; i++) {
        hosts.emplace_back(std::to_string(i), i);
    }
    TestUtils::createSomeHosts(kv, hosts);
    TestUtils::registerHB(kv, hosts);

    // create zone and group
    {
        ZoneInfo zoneInfo = {
            {"zone_0", {HostAddr("0", 0), HostAddr("1", 1)}},
            {"zone_1", {HostAddr("2", 2), HostAddr("3", 3)}},
            {"zone_2", {HostAddr("4", 4), HostAddr("5", 5)}}
        };
        GroupInfo groupInfo = {
            {"default_group", {"zone_0", "zone_1", "zone_2"}}
        };
        TestUtils::assembleGroupAndZone(kv, zoneInfo, groupInfo);
    }
    {
        cpp2::SpaceDesc properties;
        properties.set_space_name("default_space");
        properties.set_partition_num(8);
        properties.set_replica_factor(3);
        properties.set_group_name("default_group");
        cpp2::CreateSpaceReq req;
        req.set_properties(std::move(properties));
        auto* processor = CreateSpaceProcessor::instance(kv);
        auto f = processor->getFuture();
        processor->process(req);
        auto resp = std::move(f).get();
        ASSERT_EQ(cpp2::ErrorCode::SUCCEEDED, resp.code);
        ASSERT_EQ(1, resp.get_id().get_space_id());
    }

    sleep(1);
    DefaultValue<folly::Future<Status>>::SetFactory([] {
        return folly::Future<Status>(Status::OK());
    });
    NiceMock<MockAdminClient> client;
    Balancer balancer(kv, &client);

    {
        HostLeaderMap hostLeaderMap;
        hostLeaderMap[HostAddr("0", 0)][1] = {1, 3, 5, 7};
        hostLeaderMap[HostAddr("1", 1)][1] = {2, 4, 6, 8};
        hostLeaderMap[HostAddr("2", 2)][1] = {};
        hostLeaderMap[HostAddr("3", 3)][1] = {};
        hostLeaderMap[HostAddr("4", 4)][1] = {};
        hostLeaderMap[HostAddr("5", 5)][1] = {};

        LeaderBalancePlan plan;
        auto leaderBalanceResult = balancer.buildLeaderBalancePlan(&hostLeaderMap, 1, 3,
                                                                   true, plan, true);
        ASSERT_TRUE(leaderBalanceResult);
        verifyLeaderBalancePlan(hostLeaderMap, plan, 1, 2);
    }
    {
        HostLeaderMap hostLeaderMap;
        hostLeaderMap[HostAddr("0", 0)][1] = {1, 3};
        hostLeaderMap[HostAddr("1", 1)][1] = {2, 4};
        hostLeaderMap[HostAddr("2", 2)][1] = {5, 7};
        hostLeaderMap[HostAddr("3", 3)][1] = {6, 8};
        hostLeaderMap[HostAddr("4", 4)][1] = {};
        hostLeaderMap[HostAddr("5", 5)][1] = {};

        LeaderBalancePlan plan;
        auto leaderBalanceResult = balancer.buildLeaderBalancePlan(&hostLeaderMap, 1, 3,
                                                                   true, plan, true);
        ASSERT_TRUE(leaderBalanceResult);
        verifyLeaderBalancePlan(hostLeaderMap, plan, 1, 2);
    }
}

TEST(BalanceTest, LeaderBalanceWithLargerZoneTest) {
    fs::TempDir rootPath("/tmp/LeaderBalanceWithLargerZoneTest.XXXXXX");
    auto store = MockCluster::initMetaKV(rootPath.path());
    auto* kv = dynamic_cast<kvstore::KVStore*>(store.get());
    FLAGS_expired_threshold_sec = 10;
    std::vector<HostAddr> hosts;
    for (int i = 0; i < 15; i++) {
        hosts.emplace_back(std::to_string(i), i);
    }
    TestUtils::createSomeHosts(kv, hosts);
    TestUtils::registerHB(kv, hosts);

    // create zone and group
    {
        ZoneInfo zoneInfo = {
            {"zone_0", {HostAddr("0", 0), HostAddr("1", 1)}},
            {"zone_1", {HostAddr("2", 2), HostAddr("3", 3)}},
            {"zone_2", {HostAddr("4", 4), HostAddr("5", 5)}},
            {"zone_3", {HostAddr("6", 6), HostAddr("7", 7)}},
            {"zone_4", {HostAddr("8", 8), HostAddr("9", 9)}},
        };
        GroupInfo groupInfo = {
            {"default_group", {"zone_0", "zone_1", "zone_2", "zone_3", "zone_4"}}
        };
        TestUtils::assembleGroupAndZone(kv, zoneInfo, groupInfo);
    }
    {
        cpp2::SpaceDesc properties;
        properties.set_space_name("default_space");
        properties.set_partition_num(8);
        properties.set_replica_factor(3);
        properties.set_group_name("default_group");
        cpp2::CreateSpaceReq req;
        req.set_properties(std::move(properties));
        auto* processor = CreateSpaceProcessor::instance(kv);
        auto f = processor->getFuture();
        processor->process(req);
        auto resp = std::move(f).get();
        ASSERT_EQ(cpp2::ErrorCode::SUCCEEDED, resp.code);
        ASSERT_EQ(1, resp.get_id().get_space_id());
    }

    sleep(1);
    DefaultValue<folly::Future<Status>>::SetFactory([] {
        return folly::Future<Status>(Status::OK());
    });
    NiceMock<MockAdminClient> client;
    Balancer balancer(kv, &client);
    {
        HostLeaderMap hostLeaderMap;
        hostLeaderMap[HostAddr("0", 0)][1] = {1, 5, 8};
        hostLeaderMap[HostAddr("1", 1)][1] = {3, 6, 7};
        hostLeaderMap[HostAddr("2", 2)][1] = {2};
        hostLeaderMap[HostAddr("3", 3)][1] = {4};
        hostLeaderMap[HostAddr("4", 4)][1] = {};
        hostLeaderMap[HostAddr("5", 5)][1] = {};
        hostLeaderMap[HostAddr("6", 6)][1] = {};
        hostLeaderMap[HostAddr("7", 7)][1] = {};
        hostLeaderMap[HostAddr("8", 8)][1] = {};

        LeaderBalancePlan plan;
        auto leaderBalanceResult = balancer.buildLeaderBalancePlan(&hostLeaderMap, 1, 3,
                                                                   true, plan, true);
        ASSERT_TRUE(leaderBalanceResult);
        verifyLeaderBalancePlan(hostLeaderMap, plan, 0, 1);
    }
}

TEST(BalanceTest, LeaderBalanceWithComplexZoneTest) {
    fs::TempDir rootPath("/tmp/LeaderBalanceWithComplexZoneTest.XXXXXX");
    auto store = MockCluster::initMetaKV(rootPath.path());
    auto* kv = dynamic_cast<kvstore::KVStore*>(store.get());
    FLAGS_expired_threshold_sec = 10;
    std::vector<HostAddr> hosts;
    for (int i = 0; i < 18; i++) {
        hosts.emplace_back(std::to_string(i), i);
    }
    TestUtils::createSomeHosts(kv, hosts);
    TestUtils::registerHB(kv, hosts);

    {
        ZoneInfo zoneInfo = {
            {"zone_0", {HostAddr("0", 0), HostAddr("1", 1)}},
            {"zone_1", {HostAddr("2", 2), HostAddr("3", 3)}},
            {"zone_2", {HostAddr("4", 4), HostAddr("5", 5)}},
            {"zone_3", {HostAddr("6", 6), HostAddr("7", 7)}},
            {"zone_4", {HostAddr("8", 8), HostAddr("9", 9)}},
            {"zone_5", {HostAddr("10", 10), HostAddr("11", 11)}},
            {"zone_6", {HostAddr("12", 12), HostAddr("13", 13)}},
            {"zone_7", {HostAddr("14", 14), HostAddr("15", 15)}},
            {"zone_8", {HostAddr("16", 16), HostAddr("17", 17)}},
        };
        {
            GroupInfo groupInfo = {
                {"group_0", {"zone_0", "zone_1", "zone_2", "zone_3", "zone_4"}}
            };
            TestUtils::assembleGroupAndZone(kv, zoneInfo, groupInfo);
        }
        {
            GroupInfo groupInfo = {
                {"group_1", {"zone_0", "zone_1", "zone_2", "zone_3", "zone_4",
                             "zone_5", "zone_6", "zone_7", "zone_8"}}
            };
            TestUtils::assembleGroupAndZone(kv, zoneInfo, groupInfo);
        }
    }
    {
        {
            cpp2::SpaceDesc properties;
            properties.set_space_name("default_space");
            properties.set_partition_num(9);
            properties.set_replica_factor(3);
            cpp2::CreateSpaceReq req;
            req.set_properties(std::move(properties));
            auto* processor = CreateSpaceProcessor::instance(kv);
            auto f = processor->getFuture();
            processor->process(req);
            auto resp = std::move(f).get();
            ASSERT_EQ(cpp2::ErrorCode::SUCCEEDED, resp.code);
            ASSERT_EQ(1, resp.get_id().get_space_id());
            showHostLoading(kv, resp.get_id().get_space_id());
        }
        {
            cpp2::SpaceDesc properties;
            properties.set_space_name("space_on_group_0");
            properties.set_partition_num(64);
            properties.set_replica_factor(3);
            properties.set_group_name("group_0");
            cpp2::CreateSpaceReq req;
            req.set_properties(std::move(properties));
            auto* processor = CreateSpaceProcessor::instance(kv);
            auto f = processor->getFuture();
            processor->process(req);
            auto resp = std::move(f).get();
            ASSERT_EQ(cpp2::ErrorCode::SUCCEEDED, resp.code);
            ASSERT_EQ(2, resp.get_id().get_space_id());
            showHostLoading(kv, resp.get_id().get_space_id());
        }
        {
            cpp2::SpaceDesc properties;
            properties.set_space_name("space_on_group_1");
            properties.set_partition_num(81);
            properties.set_replica_factor(3);
            properties.set_group_name("group_1");
            cpp2::CreateSpaceReq req;
            req.set_properties(std::move(properties));
            auto* processor = CreateSpaceProcessor::instance(kv);
            auto f = processor->getFuture();
            processor->process(req);
            auto resp = std::move(f).get();
            ASSERT_EQ(cpp2::ErrorCode::SUCCEEDED, resp.code);
            ASSERT_EQ(3, resp.get_id().get_space_id());
            showHostLoading(kv, resp.get_id().get_space_id());
        }
    }
    showHostLoading(kv, 3);
    sleep(1);
    DefaultValue<folly::Future<Status>>::SetFactory([] {
        return folly::Future<Status>(Status::OK());
    });
    NiceMock<MockAdminClient> client;
    Balancer balancer(kv, &client);

    {
        HostLeaderMap hostLeaderMap;
        hostLeaderMap[HostAddr("0", 0)][3] = {};
        hostLeaderMap[HostAddr("1", 1)][3] = {};
        hostLeaderMap[HostAddr("2", 2)][3] = {};
        hostLeaderMap[HostAddr("3", 3)][3] = {};
        hostLeaderMap[HostAddr("4", 4)][3] = {62, 68, 74, 80};
        hostLeaderMap[HostAddr("5", 5)][3] = {};
        hostLeaderMap[HostAddr("6", 6)][3] = {};
        hostLeaderMap[HostAddr("7", 7)][3] = {};
        hostLeaderMap[HostAddr("8", 8)][3] = {};
        hostLeaderMap[HostAddr("8", 8)][3] = {};
        hostLeaderMap[HostAddr("9", 9)][3] = {59, 65, 71, 77};
        hostLeaderMap[HostAddr("10", 10)][3] = {61, 67, 73, 79};
        hostLeaderMap[HostAddr("11", 11)][3] = {29, 34, 37, 42, 45, 50, 53, 58, 64, 70, 76};
        hostLeaderMap[HostAddr("12", 12)][3] = {1, 3, 6, 8, 11, 14, 16, 19, 22,
                                                24, 27, 30, 46, 48, 51, 54};
        hostLeaderMap[HostAddr("13", 13)][3] = {10, 15, 18, 31, 52, 69, 81};
        hostLeaderMap[HostAddr("14", 14)][3] = {5, 13, 21, 32, 35, 40, 43, 56, 60, 66, 72, 78};
        hostLeaderMap[HostAddr("15", 15)][3] = {2, 4, 7, 9, 12, 17, 20, 23, 25, 28, 33,
                                                39, 41, 44, 47, 49, 55, 57, 63, 75};
        hostLeaderMap[HostAddr("16", 16)][3] = {26};
        hostLeaderMap[HostAddr("17", 17)][3] = {36, 38};

        LeaderBalancePlan plan;
        auto leaderBalanceResult = balancer.buildLeaderBalancePlan(&hostLeaderMap, 3, 3,
                                                                   true, plan, true);
        ASSERT_TRUE(leaderBalanceResult);
        verifyLeaderBalancePlan(hostLeaderMap, plan, 1, 9);
    }
}

}  // namespace meta
}  // namespace nebula


int main(int argc, char** argv) {
    testing::InitGoogleTest(&argc, argv);
    folly::init(&argc, &argv, true);
    google::SetStderrLogging(google::INFO);
    return RUN_ALL_TESTS();
}<|MERGE_RESOLUTION|>--- conflicted
+++ resolved
@@ -1202,64 +1202,64 @@
     CHECK(ok(ret));
     balanceId = value(ret);
     sleep(1);
-<<<<<<< HEAD
-    ASSERT_EQ(1, verifyBalancePlan(kv, balanceId, BalanceStatus::FAILED));
+// <<<<<<< HEAD
+    ASSERT_EQ(1, verifyBalancePlan(kv, balanceId, BalanceStatus::SUCCEEDED));
     verifyBalanceTask(kv, balanceId,
                       BalanceTaskStatus::START,
                       BalanceTaskResult::INVALID,
                       partCount, 6);
-=======
-    {
-        const auto& prefix = MetaServiceUtils::balancePlanPrefix();
-        std::unique_ptr<kvstore::KVIterator> iter;
-        auto retcode = kv->prefix(kDefaultSpaceId, kDefaultPartId, prefix, &iter);
-        ASSERT_EQ(retcode, kvstore::ResultCode::SUCCEEDED);
-        int num = 0;
-        while (iter->valid()) {
-            auto id = MetaServiceUtils::parseBalanceID(iter->key());
-            auto status = MetaServiceUtils::parseBalanceStatus(iter->val());
-            ASSERT_EQ(balanceId, id);
-            ASSERT_EQ(BalanceStatus::SUCCEEDED, status);
-            num++;
-            iter->next();
-        }
-        ASSERT_EQ(1, num);
-    }
-    {
-        const auto& prefix = MetaServiceUtils::balanceTaskPrefix(balanceId);
-        std::unique_ptr<kvstore::KVIterator> iter;
-        auto retcode = kv->prefix(kDefaultSpaceId, kDefaultPartId, prefix, &iter);
-        ASSERT_EQ(retcode, kvstore::ResultCode::SUCCEEDED);
-        int32_t num = 0;
-        while (iter->valid()) {
-            BalanceTask task;
-            {
-                auto tup = MetaServiceUtils::parseBalanceTaskKey(iter->key());
-                task.balanceId_ = std::get<0>(tup);
-                ASSERT_EQ(balanceId, task.balanceId_);
-                task.spaceId_ = std::get<1>(tup);
-                ASSERT_EQ(1, task.spaceId_);
-                task.src_ = std::get<3>(tup);
-                ASSERT_EQ(HostAddr("3", 3), task.src_);
-            }
-            {
-                auto tup = MetaServiceUtils::parseBalanceTaskVal(iter->val());
-                task.status_ = std::get<0>(tup);
-                ASSERT_EQ(BalanceTaskStatus::START, task.status_);
-                task.ret_ = std::get<1>(tup);
-                // all task is invalid because dst is offline
-                ASSERT_EQ(BalanceTaskResult::INVALID, task.ret_);
-                task.startTimeMs_ = std::get<2>(tup);
-                ASSERT_GT(task.startTimeMs_, 0);
-                task.endTimeMs_ = std::get<3>(tup);
-                ASSERT_GT(task.endTimeMs_, 0);
-            }
-            num++;
-            iter->next();
-        }
-        ASSERT_EQ(6, num);
-    }
->>>>>>> 982f973f
+// =======
+//     {
+//         const auto& prefix = MetaServiceUtils::balancePlanPrefix();
+//         std::unique_ptr<kvstore::KVIterator> iter;
+//         auto retcode = kv->prefix(kDefaultSpaceId, kDefaultPartId, prefix, &iter);
+//         ASSERT_EQ(retcode, kvstore::ResultCode::SUCCEEDED);
+//         int num = 0;
+//         while (iter->valid()) {
+//             auto id = MetaServiceUtils::parseBalanceID(iter->key());
+//             auto status = MetaServiceUtils::parseBalanceStatus(iter->val());
+//             ASSERT_EQ(balanceId, id);
+//             ASSERT_EQ(BalanceStatus::SUCCEEDED, status);
+//             num++;
+//             iter->next();
+//         }
+//         ASSERT_EQ(1, num);
+//     }
+//     {
+//         const auto& prefix = MetaServiceUtils::balanceTaskPrefix(balanceId);
+//         std::unique_ptr<kvstore::KVIterator> iter;
+//         auto retcode = kv->prefix(kDefaultSpaceId, kDefaultPartId, prefix, &iter);
+//         ASSERT_EQ(retcode, kvstore::ResultCode::SUCCEEDED);
+//         int32_t num = 0;
+//         while (iter->valid()) {
+//             BalanceTask task;
+//             {
+//                 auto tup = MetaServiceUtils::parseBalanceTaskKey(iter->key());
+//                 task.balanceId_ = std::get<0>(tup);
+//                 ASSERT_EQ(balanceId, task.balanceId_);
+//                 task.spaceId_ = std::get<1>(tup);
+//                 ASSERT_EQ(1, task.spaceId_);
+//                 task.src_ = std::get<3>(tup);
+//                 ASSERT_EQ(HostAddr("3", 3), task.src_);
+//             }
+//             {
+//                 auto tup = MetaServiceUtils::parseBalanceTaskVal(iter->val());
+//                 task.status_ = std::get<0>(tup);
+//                 ASSERT_EQ(BalanceTaskStatus::START, task.status_);
+//                 task.ret_ = std::get<1>(tup);
+//                 // all task is invalid because dst is offline
+//                 ASSERT_EQ(BalanceTaskResult::INVALID, task.ret_);
+//                 task.startTimeMs_ = std::get<2>(tup);
+//                 ASSERT_GT(task.startTimeMs_, 0);
+//                 task.endTimeMs_ = std::get<3>(tup);
+//                 ASSERT_GT(task.endTimeMs_, 0);
+//             }
+//             num++;
+//             iter->next();
+//         }
+//         ASSERT_EQ(6, num);
+//     }
+// >>>>>>> master
 }
 
 TEST(BalanceTest, RecoveryTest) {
@@ -1419,24 +1419,10 @@
     CHECK(ok(ret));
     auto balanceId = value(ret);
 
-<<<<<<< HEAD
-    sleep(1);
-    // stop the running plan
-    TestUtils::registerHB(kv, {{"0", 0}, {"1", 1}, {"2", 2}});
-    auto stopRet = balancer.stop();
-    CHECK(stopRet.ok());
-    ASSERT_EQ(stopRet.value(), balanceId);
-
-    // wait until the plan finished, no running plan for now, only one task has been executed,
-    // so the task will be failed, try to clean the invalid plan
-    sleep(5);
-    TestUtils::registerHB(kv, {{"0", 0}, {"1", 1}, {"2", 2}});
-=======
     // wait until the plan finished, no running plan for now, only one task has been executed,
     // so the task will be failed, try to clean the invalid plan
     sleep(3);
-    TestUtils::registerHB(kv.get(), {{"0", 0}, {"1", 1}, {"2", 2}});
->>>>>>> 982f973f
+    TestUtils::registerHB(kv, {{"0", 0}, {"1", 1}, {"2", 2}});
     auto cleanRet = balancer.cleanLastInValidPlan();
     CHECK(ok(cleanRet));
     ASSERT_EQ(value(cleanRet), balanceId);
