set(meta_test_deps
    $<TARGET_OBJECTS:mock_obj>
    $<TARGET_OBJECTS:meta_service_handler>
    $<TARGET_OBJECTS:general_storage_service_handler>
    $<TARGET_OBJECTS:storage_admin_service_handler>
    $<TARGET_OBJECTS:graph_storage_service_handler>
    $<TARGET_OBJECTS:storage_common_obj>
    $<TARGET_OBJECTS:kvstore_obj>
    $<TARGET_OBJECTS:raftex_obj>
    $<TARGET_OBJECTS:wal_obj>
    $<TARGET_OBJECTS:keyutils_obj>
    $<TARGET_OBJECTS:common_meta_client_obj>
    $<TARGET_OBJECTS:common_file_based_cluster_id_man_obj>
    $<TARGET_OBJECTS:common_ws_common_obj>
    $<TARGET_OBJECTS:common_http_client_obj>
    $<TARGET_OBJECTS:common_raftex_thrift_obj>
    $<TARGET_OBJECTS:common_storage_thrift_obj>
    $<TARGET_OBJECTS:common_meta_thrift_obj>
    $<TARGET_OBJECTS:common_common_thrift_obj>
    $<TARGET_OBJECTS:common_thrift_obj>
    $<TARGET_OBJECTS:common_process_obj>
    $<TARGET_OBJECTS:common_meta_obj>
    $<TARGET_OBJECTS:common_stats_obj>
    $<TARGET_OBJECTS:common_fs_obj>
    $<TARGET_OBJECTS:common_time_obj>
    $<TARGET_OBJECTS:common_network_obj>
    $<TARGET_OBJECTS:common_thread_obj>
    $<TARGET_OBJECTS:common_conf_obj>
    $<TARGET_OBJECTS:codec_obj>
    $<TARGET_OBJECTS:common_datatypes_obj>
    $<TARGET_OBJECTS:common_base_obj>
    $<TARGET_OBJECTS:common_expression_obj>
    $<TARGET_OBJECTS:common_function_manager_obj>
    $<TARGET_OBJECTS:common_time_function_obj>
    $<TARGET_OBJECTS:common_expression_obj>
    $<TARGET_OBJECTS:common_time_utils_obj>
)

nebula_add_test(
    NAME
        meta_utils_test
    SOURCES
        MetaServiceUtilsTest.cpp
        ../MetaServiceUtils.cpp
    OBJECTS
        $<TARGET_OBJECTS:common_meta_thrift_obj>
        $<TARGET_OBJECTS:common_common_thrift_obj>
        $<TARGET_OBJECTS:common_thrift_obj>
        $<TARGET_OBJECTS:common_base_obj>
        $<TARGET_OBJECTS:common_fs_obj>
        $<TARGET_OBJECTS:common_network_obj>
        $<TARGET_OBJECTS:common_thread_obj>
        $<TARGET_OBJECTS:common_datatypes_obj>
    LIBRARIES
        ${THRIFT_LIBRARIES}
        gtest
)

nebula_add_test(
    NAME
        processor_test
    SOURCES
        ProcessorTest.cpp
    OBJECTS
        ${meta_test_deps}
    LIBRARIES
        ${ROCKSDB_LIBRARIES}
        ${THRIFT_LIBRARIES}
        wangle
        gtest
)

nebula_add_test(
    NAME
        hb_processor_test
    SOURCES
        HBProcessorTest.cpp
    OBJECTS
        ${meta_test_deps}
    LIBRARIES
        ${ROCKSDB_LIBRARIES}
        ${THRIFT_LIBRARIES}
        wangle
        gtest
)

nebula_add_test(
    NAME
        meta_client_test
    SOURCES
        MetaClientTest.cpp
    OBJECTS
        ${meta_test_deps}
    LIBRARIES
        ${ROCKSDB_LIBRARIES}
        ${THRIFT_LIBRARIES}
        wangle
        gtest
)

nebula_add_test(
    NAME
        active_hosts_man_test
    SOURCES
        ActiveHostsManTest.cpp
    OBJECTS
        ${meta_test_deps}
    LIBRARIES
        ${ROCKSDB_LIBRARIES}
        ${THRIFT_LIBRARIES}
        wangle
        gtest
)

#nebula_add_test(
#    NAME
#        meta_http_download_test
#    SOURCES
#        MetaHttpDownloadHandlerTest.cpp
#    OBJECTS
#        $<TARGET_OBJECTS:storage_http_handler>
#        $<TARGET_OBJECTS:meta_http_handler>
#        $<TARGET_OBJECTS:ws_obj>
#        $<TARGET_OBJECTS:ws_common_obj>
#        $<TARGET_OBJECTS:hdfs_helper_obj>
#        $<TARGET_OBJECTS:http_client_obj>
#        ${meta_test_deps}
#    LIBRARIES
#        proxygenhttpserver
#        proxygenlib
#        ${ROCKSDB_LIBRARIES}
#        ${THRIFT_LIBRARIES}
#        wangle
#        gtest
#)
#
#nebula_add_test(
#    NAME
#        meta_http_ingest_test
#    SOURCES
#        MetaHttpIngestHandlerTest.cpp
#    OBJECTS
#        $<TARGET_OBJECTS:storage_http_handler>
#        $<TARGET_OBJECTS:meta_http_handler>
#        $<TARGET_OBJECTS:ws_obj>
#        $<TARGET_OBJECTS:ws_common_obj>
#        $<TARGET_OBJECTS:hdfs_helper_obj>
#        $<TARGET_OBJECTS:http_client_obj>
#        ${meta_test_deps}
#    LIBRARIES
#        proxygenhttpserver
#        proxygenlib
#        ${ROCKSDB_LIBRARIES}
#        ${THRIFT_LIBRARIES}
#        wangle
#        gtest
#)

nebula_add_test(
    NAME
        balancer_test
    SOURCES
        BalancerTest.cpp
    OBJECTS
        ${meta_test_deps}
    LIBRARIES
        ${ROCKSDB_LIBRARIES}
        ${THRIFT_LIBRARIES}
        wangle
        gtest
)


#nebula_add_test(
#    NAME
#        balance_integration_test
#    SOURCES
#        BalanceIntegrationTest.cpp
#    OBJECTS
#        $<TARGET_OBJECTS:index_obj>
#        $<TARGET_OBJECTS:storage_service_handler>
#        $<TARGET_OBJECTS:storage_client>
#        $<TARGET_OBJECTS:dataman_obj>
#        $<TARGET_OBJECTS:filter_obj>
#        $<TARGET_OBJECTS:adHocSchema_obj>
#        $<TARGET_OBJECTS:adHocIndex_obj>
#        ${meta_test_deps}
#    LIBRARIES
#        ${ROCKSDB_LIBRARIES}
#        ${THRIFT_LIBRARIES}
#        wangle
#        gtest
#)


nebula_add_test(
    NAME
        admin_client_test
    SOURCES
        AdminClientTest.cpp
    OBJECTS
        ${meta_test_deps}
    LIBRARIES
        ${ROCKSDB_LIBRARIES}
        ${THRIFT_LIBRARIES}
        wangle
        gtest
)


nebula_add_test(
    NAME
        authentication_test
    SOURCES
        AuthProcessorTest.cpp
    OBJECTS
        ${meta_test_deps}
    LIBRARIES
        ${ROCKSDB_LIBRARIES}
        ${THRIFT_LIBRARIES}
        wangle
        gtest
)

nebula_add_test(
    NAME
        cluster_id_man_test
    SOURCES
        ClusterIdManTest.cpp
    OBJECTS
        ${meta_test_deps}
    LIBRARIES
        ${ROCKSDB_LIBRARIES}
        ${THRIFT_LIBRARIES}
        wangle
        gtest
)

#nebula_add_test(
#    NAME
#        meta_http_replace_test
#    SOURCES
#        MetaHttpReplaceHandlerTest.cpp
#    OBJECTS
#        $<TARGET_OBJECTS:storage_http_handler>
#        $<TARGET_OBJECTS:meta_http_handler>
#        $<TARGET_OBJECTS:ws_obj>
#        $<TARGET_OBJECTS:ws_common_obj>
#        $<TARGET_OBJECTS:hdfs_helper_obj>
#        $<TARGET_OBJECTS:http_client_obj>
#        ${meta_test_deps}
#    LIBRARIES
#        proxygenhttpserver
#        proxygenlib
#        ${ROCKSDB_LIBRARIES}
#        ${THRIFT_LIBRARIES}
#        wangle
#        gtest
#)

nebula_add_test(
    NAME
        job_manager_test
    SOURCES
        JobManagerTest.cpp
    OBJECTS
        ${meta_test_deps}
    LIBRARIES
        proxygenhttpserver
        proxygenlib
        ${ROCKSDB_LIBRARIES}
        ${THRIFT_LIBRARIES}
        wangle
        gtest
)

nebula_add_test(
    NAME
<<<<<<< HEAD
        create_backup_test
    SOURCES
        CreateBackupProcessorTest.cpp
    OBJECTS
        ${meta_test_deps}
    LIBRARIES
        ${ROCKSDB_LIBRARIES}
        ${THRIFT_LIBRARIES}
        wangle
        gtest
)

nebula_add_test(
    NAME
        restore_test
    SOURCES
        RestoreProcessorTest.cpp
    OBJECTS
        ${meta_test_deps}
    LIBRARIES
=======
        group_zone_test
    SOURCES
        GroupZoneTest.cpp
    OBJECTS
        ${meta_test_deps}
    LIBRARIES
        proxygenhttpserver
        proxygenlib
>>>>>>> 8b4c4609
        ${ROCKSDB_LIBRARIES}
        ${THRIFT_LIBRARIES}
        wangle
        gtest
)<|MERGE_RESOLUTION|>--- conflicted
+++ resolved
@@ -276,28 +276,6 @@
 
 nebula_add_test(
     NAME
-<<<<<<< HEAD
-        create_backup_test
-    SOURCES
-        CreateBackupProcessorTest.cpp
-    OBJECTS
-        ${meta_test_deps}
-    LIBRARIES
-        ${ROCKSDB_LIBRARIES}
-        ${THRIFT_LIBRARIES}
-        wangle
-        gtest
-)
-
-nebula_add_test(
-    NAME
-        restore_test
-    SOURCES
-        RestoreProcessorTest.cpp
-    OBJECTS
-        ${meta_test_deps}
-    LIBRARIES
-=======
         group_zone_test
     SOURCES
         GroupZoneTest.cpp
@@ -306,7 +284,34 @@
     LIBRARIES
         proxygenhttpserver
         proxygenlib
->>>>>>> 8b4c4609
+        ${ROCKSDB_LIBRARIES}
+        ${THRIFT_LIBRARIES}
+        wangle
+        gtest
+)
+
+nebula_add_test(
+    NAME
+        create_backup_test
+    SOURCES
+        CreateBackupProcessorTest.cpp
+    OBJECTS
+        ${meta_test_deps}
+    LIBRARIES
+        ${ROCKSDB_LIBRARIES}
+        ${THRIFT_LIBRARIES}
+        wangle
+        gtest
+)
+
+nebula_add_test(
+    NAME
+        restore_test
+    SOURCES
+        RestoreProcessorTest.cpp
+    OBJECTS
+        ${meta_test_deps}
+    LIBRARIES
         ${ROCKSDB_LIBRARIES}
         ${THRIFT_LIBRARIES}
         wangle
