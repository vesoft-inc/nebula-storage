--- conflicted
+++ resolved
@@ -97,13 +97,8 @@
     }
 
 
-<<<<<<< HEAD
     folly::Future<StatusOr<std::string>> createSnapshot() override {
-        return response(8);
-=======
-    folly::Future<Status> createSnapshot() override {
         return response(9);
->>>>>>> f35b3f02
     }
 
     folly::Future<Status> dropSnapshot() override {
