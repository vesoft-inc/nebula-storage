/* Copyright (c) 2018 vesoft inc. All rights reserved.
 *
 * This source code is licensed under Apache 2.0 License,
 * attached with Common Clause Condition 1.0, found in the LICENSES directory.
 */

#ifndef META_TEST_TESTUTILS_H_
#define META_TEST_TESTUTILS_H_

#include "common/base/Base.h"
#include "common/interface/gen-cpp2/common_types.h"
#include "common/time/WallClock.h"
#include "common/expression/ConstantExpression.h"
#include "mock/MockCluster.h"
#include "kvstore/KVStore.h"
#include "kvstore/PartManager.h"
#include "kvstore/NebulaStore.h"
#include "meta/processors/partsMan/ListHostsProcessor.h"
#include "meta/MetaServiceHandler.h"
#include "meta/processors/usersMan/AuthenticationProcessor.h"
#include "meta/ActiveHostsMan.h"
#include "utils/DefaultValueContext.h"
#include <thrift/lib/cpp2/server/ThriftServer.h>
#include <thrift/lib/cpp/concurrency/ThreadManager.h>
#include <folly/synchronization/Baton.h>
#include <folly/executors/CPUThreadPoolExecutor.h>

DECLARE_string(part_man_type);

namespace nebula {
namespace meta {

using nebula::meta::cpp2::PropertyType;
using mock::MockCluster;

using ZoneInfo  = std::unordered_map<std::string, std::vector<HostAddr>>;
using GroupInfo = std::unordered_map<std::string, std::vector<std::string>>;

<<<<<<< HEAD
class TestFaultInjector : public FaultInjector {
public:
    explicit TestFaultInjector(std::vector<Status> sts)
        : statusArray_(std::move(sts)) {
        executor_.reset(new folly::CPUThreadPoolExecutor(1));
    }

    ~TestFaultInjector() {
    }

    folly::Future<Status> response(int index) {
        folly::Promise<Status> pro;
        auto f = pro.getFuture();
        LOG(INFO) << "Response " << index;
        executor_->add([this, p = std::move(pro), index]() mutable {
            LOG(INFO) << "Call callback";
            p.setValue(this->statusArray_[index]);
        });
        return f;
    }

    folly::Future<Status> transLeader() override {
        return response(0);
    }

    folly::Future<Status> addPart() override {
        return response(1);
    }

    folly::Future<Status> addLearner() override {
        return response(2);
    }

    folly::Future<Status> waitingForCatchUpData() override {
        return response(3);
    }

    folly::Future<Status> memberChange() override {
        return response(4);
    }

    folly::Future<Status> updateMeta() override {
        return response(5);
    }

    folly::Future<Status> removePart() override {
        return response(6);
    }

    folly::Future<Status> checkPeers() override {
        return response(7);
    }

    folly::Future<Status> getLeaderDist(HostLeaderMap* hostLeaderMap) override {
        (*hostLeaderMap)[HostAddr("0", 0)][1] = {1, 2, 3, 4, 5};
        (*hostLeaderMap)[HostAddr("1", 1)][1] = {6, 7, 8};
        (*hostLeaderMap)[HostAddr("2", 2)][1] = {9};
        return response(8);
    }

    folly::Future<StatusOr<std::pair<std::string, nebula::cpp2::PartitionBackupInfo>>>
    createSnapshot() override {
        return response(9);
    }

    folly::Future<Status> dropSnapshot() override {
        return response(10);
    }

    folly::Future<Status> blockingWrites() override {
        return response(11);
    }

    folly::Future<Status> rebuildTagIndex() override {
        return response(12);
    }

    folly::Future<Status> rebuildEdgeIndex() override {
        return response(13);
    }

    folly::Future<Status> addTask() override {
        return response(14);
    }

    void reset(std::vector<Status> sts) {
        statusArray_ = std::move(sts);
    }

private:
    std::vector<Status> statusArray_;
    std::unique_ptr<folly::Executor> executor_;
};


=======
>>>>>>> c6f13f64
class TestUtils {
public:
    static cpp2::ColumnDef columnDef(int32_t index, cpp2::PropertyType type,
            Value defaultValue = Value(), bool isNull = true, int16_t typeLen = 0) {
        cpp2::ColumnDef column;
        column.set_name(folly::stringPrintf("col_%d", index));
        if (!defaultValue.empty()) {
            ConstantExpression defaultExpr(defaultValue);
            column.set_default_value(Expression::encode(defaultExpr));
        }
        column.set_nullable(isNull);
        cpp2::ColumnTypeDef typeDef;
        typeDef.set_type(type);
        if (type == PropertyType::FIXED_STRING) {
            typeDef.set_type_length(typeLen);
        }
        column.set_type(std::move(typeDef));
        return column;
    }

    static void registerHB(kvstore::KVStore* kv, const std::vector<HostAddr>& hosts) {
        return setupHB(kv, hosts, cpp2::HostRole::STORAGE, NEBULA_STRINGIFY(GIT_INFO_SHA));
    }

    static void setupHB(kvstore::KVStore* kv,
                        const std::vector<HostAddr>& hosts,
                        cpp2::HostRole role,
                        const std::string& gitInfoSha) {
        auto now = time::WallClock::fastNowInMilliSec();
        for (auto& h : hosts) {
            auto ret = ActiveHostsMan::updateHostInfo(kv, h, HostInfo(now, role, gitInfoSha));
            CHECK_EQ(ret, kvstore::ResultCode::SUCCEEDED);
        }
    }

    static int32_t createSomeHosts(kvstore::KVStore* kv,
                                   std::vector<HostAddr> hosts
                                       = {{"0", 0}, {"1", 1}, {"2", 2}, {"3", 3}}) {
        std::vector<HostAddr> thriftHosts(hosts);
        registerHB(kv, hosts);
        {
            cpp2::ListHostsReq req;
            req.set_type(cpp2::ListHostType::STORAGE);

            auto* processor = ListHostsProcessor::instance(kv);
            auto f = processor->getFuture();
            processor->process(req);
            auto resp = std::move(f).get();
            CHECK_EQ(hosts.size(), resp.hosts.size());
            for (decltype(hosts.size()) i = 0; i < hosts.size(); i++) {
                CHECK_EQ(hosts[i], resp.hosts[i].hostAddr);
            }
        }
        return hosts.size();
    }

    static void assembleGroupAndZone(kvstore::KVStore* kv,
                                     const ZoneInfo& zoneInfo,
                                     const GroupInfo& groupInfo) {
        std::vector<kvstore::KV> data;
        for (auto iter = zoneInfo.begin(); iter != zoneInfo.end(); iter++) {
            data.emplace_back(MetaServiceUtils::zoneKey(iter->first),
                              MetaServiceUtils::zoneVal(iter->second));
        }
        for (auto iter = groupInfo.begin(); iter != groupInfo.end(); iter++) {
            data.emplace_back(MetaServiceUtils::groupKey(iter->first),
                              MetaServiceUtils::groupVal(iter->second));
        }

        folly::Baton<true, std::atomic> baton;
        kv->asyncMultiPut(0, 0, std::move(data),
                          [&] (kvstore::ResultCode code) {
                              ASSERT_EQ(kvstore::ResultCode::SUCCEEDED, code);
                              baton.post();
                          });
        baton.wait();
    }

    static void assembleSpace(kvstore::KVStore* kv, GraphSpaceID id, int32_t partitionNum,
                              int32_t replica = 1, int32_t totalHost = 1) {
        // mock the part distribution like create space
        cpp2::SpaceDesc properties;
        properties.set_space_name("test_space");
        properties.set_partition_num(partitionNum);
        properties.set_replica_factor(replica);
        auto spaceVal = MetaServiceUtils::spaceVal(properties);
        std::vector<nebula::kvstore::KV> data;
        data.emplace_back(MetaServiceUtils::indexSpaceKey("test_space"),
                          std::string(reinterpret_cast<const char*>(&id), sizeof(GraphSpaceID)));
        data.emplace_back(MetaServiceUtils::spaceKey(id), MetaServiceUtils::spaceVal(properties));

        std::vector<HostAddr> allHosts;
        for (int i = 0; i < totalHost; i++) {
            allHosts.emplace_back(std::to_string(i), i);
        }

        for (auto partId = 1; partId <= partitionNum; partId++) {
            std::vector<HostAddr> hosts;
            size_t idx = partId;
            for (int32_t i = 0; i < replica; i++, idx++) {
                hosts.emplace_back(allHosts[idx % totalHost]);
            }
            data.emplace_back(MetaServiceUtils::partKey(id, partId),
                              MetaServiceUtils::partVal(hosts));
        }
        folly::Baton<true, std::atomic> baton;
        kv->asyncMultiPut(0, 0, std::move(data),
                          [&] (kvstore::ResultCode code) {
                              ASSERT_EQ(kvstore::ResultCode::SUCCEEDED, code);
                              baton.post();
                          });
        baton.wait();
    }

    static void mockTag(kvstore::KVStore* kv, int32_t tagNum,
                        SchemaVer version = 0, bool nullable = false) {
        std::vector<nebula::kvstore::KV> tags;
        SchemaVer ver = version;
        for (auto t = 0; t < tagNum; t++) {
            TagID tagId = t;
            cpp2::Schema srcsch;
            for (auto i = 0; i < 2; i++) {
                cpp2::ColumnDef column;
                column.name = folly::stringPrintf("tag_%d_col_%d", tagId, i);
                column.type.set_type(i < 1 ? PropertyType::INT64 : PropertyType::FIXED_STRING);
                if (nullable) {
                    column.set_nullable(nullable);
                }
                srcsch.columns.emplace_back(std::move(column));
            }
            auto tagName = folly::stringPrintf("tag_%d", tagId);
            auto tagIdVal = std::string(reinterpret_cast<const char*>(&tagId), sizeof(tagId));
            tags.emplace_back(MetaServiceUtils::indexTagKey(1, tagName), tagIdVal);
            tags.emplace_back(MetaServiceUtils::schemaTagKey(1, tagId, ver++),
                              MetaServiceUtils::schemaVal(tagName, srcsch));
        }
        folly::Baton<true, std::atomic> baton;
        kv->asyncMultiPut(0, 0, std::move(tags),
                          [&] (kvstore::ResultCode code) {
                                ASSERT_EQ(kvstore::ResultCode::SUCCEEDED, code);
                                baton.post();
                          });
        baton.wait();
    }

    static void mockTagIndex(kvstore::KVStore* kv,
                             TagID tagID, std::string tagName,
                             IndexID indexID, std::string indexName,
                             std::vector<cpp2::ColumnDef> columns) {
        GraphSpaceID space = 1;
        cpp2::IndexItem item;
        item.set_index_id(indexID);
        item.set_index_name(indexName);
        cpp2::SchemaID schemaID;
        schemaID.set_tag_id(tagID);
        item.set_schema_id(std::move(schemaID));
        item.set_schema_name(std::move(tagName));
        item.set_fields(std::move(columns));

        std::vector<nebula::kvstore::KV> data;
        data.emplace_back(MetaServiceUtils::indexIndexKey(space, indexName),
                          std::string(reinterpret_cast<const char*>(&indexID), sizeof(IndexID)));
        data.emplace_back(MetaServiceUtils::indexKey(space, indexID),
                          MetaServiceUtils::indexVal(item));
        folly::Baton<true, std::atomic> baton;
        kv->asyncMultiPut(0, 0, std::move(data),
                          [&] (kvstore::ResultCode code) {
                              ASSERT_EQ(kvstore::ResultCode::SUCCEEDED, code);
                              baton.post();
                          });
        baton.wait();
    }

    static void mockEdgeIndex(kvstore::KVStore* kv,
                              EdgeType edgeType, std::string edgeName,
                              IndexID indexID, std::string indexName,
                              std::vector<cpp2::ColumnDef> columns) {
        GraphSpaceID space = 1;
        cpp2::IndexItem item;
        item.set_index_id(indexID);
        item.set_index_name(indexName);
        cpp2::SchemaID schemaID;
        schemaID.set_edge_type(edgeType);
        item.set_schema_id(std::move(schemaID));
        item.set_schema_name(std::move(edgeName));
        item.set_fields(std::move(columns));

        std::vector<nebula::kvstore::KV> data;
        data.emplace_back(MetaServiceUtils::indexIndexKey(space, indexName),
                          std::string(reinterpret_cast<const char*>(&indexID), sizeof(IndexID)));
        data.emplace_back(MetaServiceUtils::indexKey(space, indexID),
                          MetaServiceUtils::indexVal(item));
        folly::Baton<true, std::atomic> baton;
        kv->asyncMultiPut(0, 0, std::move(data),
                          [&] (kvstore::ResultCode code) {
                              ASSERT_EQ(kvstore::ResultCode::SUCCEEDED, code);
                              baton.post();
                          });
        baton.wait();
    }

    static void mockEdge(kvstore::KVStore* kv, int32_t edgeNum,
                         SchemaVer version = 0, bool nullable = false) {
        std::vector<nebula::kvstore::KV> edges;
        SchemaVer ver = version;
        for (auto t = 0; t < edgeNum; t++) {
            EdgeType edgeType = t;
            cpp2::Schema srcsch;
            for (auto i = 0; i < 2; i++) {
                cpp2::ColumnDef column;
                column.name = folly::stringPrintf("edge_%d_col_%d", edgeType, i);
                column.type.set_type(i < 1 ? PropertyType::INT64 : PropertyType::FIXED_STRING);
                if (nullable) {
                    column.set_nullable(nullable);
                }
                srcsch.columns.emplace_back(std::move(column));
            }
            auto edgeName = folly::stringPrintf("edge_%d", edgeType);
            auto edgeTypeVal = std::string(reinterpret_cast<const char*>(&edgeType),
                                           sizeof(edgeType));
            edges.emplace_back(MetaServiceUtils::indexEdgeKey(1, edgeName), edgeTypeVal);
            edges.emplace_back(MetaServiceUtils::schemaEdgeKey(1, edgeType, ver++),
                               MetaServiceUtils::schemaVal(edgeName, srcsch));
        }

        folly::Baton<true, std::atomic> baton;
        kv->asyncMultiPut(0, 0, std::move(edges), [&] (kvstore::ResultCode code) {
            ASSERT_EQ(kvstore::ResultCode::SUCCEEDED, code);
            baton.post();
        });
        baton.wait();
    }

    static cpp2::Schema mockSchemaWithAllType() {
        cpp2::Schema schema;
        decltype(schema.columns) cols;
        cols.emplace_back(TestUtils::columnDef(0,
                    PropertyType::BOOL, Value(true), false));
        cols.emplace_back(TestUtils::columnDef(1,
                    PropertyType::INT8, Value(NullType::__NULL__), true));
        cols.emplace_back(TestUtils::columnDef(2,
                    PropertyType::INT16, Value(20), false));
        cols.emplace_back(TestUtils::columnDef(3,
                    PropertyType::INT32, Value(200), false));
        cols.emplace_back(TestUtils::columnDef(4,
                    PropertyType::INT64, Value(2000), false));
        cols.emplace_back(TestUtils::columnDef(5,
                    PropertyType::FLOAT, Value(10.0), false));
        cols.emplace_back(TestUtils::columnDef(6,
                    PropertyType::DOUBLE, Value(20.0), false));
        cols.emplace_back(TestUtils::columnDef(7,
                    PropertyType::STRING, Value("string"), false));
        cols.emplace_back(TestUtils::columnDef(8,
                    PropertyType::FIXED_STRING, Value("longlongstring"), false, 10));
        cols.emplace_back(TestUtils::columnDef(9,
                    PropertyType::TIMESTAMP, Value(123456), true));
        cols.emplace_back(TestUtils::columnDef(10,
                    PropertyType::DATE, Value(Date()), true));
        cols.emplace_back(TestUtils::columnDef(11,
                    PropertyType::DATETIME, Value(DateTime()), true));
        schema.set_columns(std::move(cols));
        return schema;
    }

    static void checkSchemaWithAllType(const cpp2::Schema &schema) {
        DefaultValueContext defaultContext;
        ASSERT_EQ(schema.columns.size(), 12);
        ASSERT_EQ(schema.columns[0].get_name(), "col_0");
        ASSERT_EQ(schema.columns[0].get_type().get_type(), PropertyType::BOOL);
        auto expr = Expression::decode(*schema.columns[0].get_default_value());
        ASSERT_EQ(Expression::eval(expr.get(), defaultContext), Value(true));
        ASSERT_EQ(*schema.columns[0].get_nullable(), false);

        ASSERT_EQ(schema.columns[1].get_name(), "col_1");
        ASSERT_EQ(schema.columns[1].get_type().get_type(), PropertyType::INT8);
        expr = Expression::decode(*schema.columns[1].get_default_value());
        ASSERT_EQ(Expression::eval(expr.get(), defaultContext), Value(NullType::__NULL__));
        ASSERT_EQ(*schema.columns[1].get_nullable(), true);

        ASSERT_EQ(schema.columns[2].get_name(), "col_2");
        ASSERT_EQ(schema.columns[2].get_type().get_type(), PropertyType::INT16);
        expr = Expression::decode(*schema.columns[2].get_default_value());
        ASSERT_EQ(Expression::eval(expr.get(), defaultContext), Value(20));
        ASSERT_EQ(*schema.columns[2].get_nullable(), false);

        ASSERT_EQ(schema.columns[3].get_name(), "col_3");
        ASSERT_EQ(schema.columns[3].get_type().get_type(), PropertyType::INT32);
        expr = Expression::decode(*schema.columns[3].get_default_value());
        ASSERT_EQ(Expression::eval(expr.get(), defaultContext), Value(200));
        ASSERT_EQ(*schema.columns[3].get_nullable(), false);

        ASSERT_EQ(schema.columns[4].get_name(), "col_4");
        ASSERT_EQ(schema.columns[4].get_type().get_type(), PropertyType::INT64);
        expr = Expression::decode(*schema.columns[4].get_default_value());
        ASSERT_EQ(Expression::eval(expr.get(), defaultContext), Value(2000));
        ASSERT_EQ(*schema.columns[4].get_nullable(), false);

        ASSERT_EQ(schema.columns[5].get_name(), "col_5");
        ASSERT_EQ(schema.columns[5].get_type().get_type(), PropertyType::FLOAT);
        expr = Expression::decode(*schema.columns[5].get_default_value());
        ASSERT_EQ(Expression::eval(expr.get(), defaultContext), Value(10.0));
        ASSERT_EQ(*schema.columns[5].get_nullable(), false);

        ASSERT_EQ(schema.columns[6].get_name(), "col_6");
        ASSERT_EQ(schema.columns[6].get_type().get_type(), PropertyType::DOUBLE);
        expr = Expression::decode(*schema.columns[6].get_default_value());
        ASSERT_EQ(Expression::eval(expr.get(), defaultContext), Value(20.0));
        ASSERT_EQ(*schema.columns[6].get_nullable(), false);

        ASSERT_EQ(schema.columns[7].get_name(), "col_7");
        ASSERT_EQ(schema.columns[7].get_type().get_type(), PropertyType::STRING);
        expr = Expression::decode(*schema.columns[7].get_default_value());
        ASSERT_EQ(Expression::eval(expr.get(), defaultContext), Value("string"));
        ASSERT_EQ(*schema.columns[7].get_nullable(), false);

        ASSERT_EQ(schema.columns[8].get_name(), "col_8");
        ASSERT_EQ(schema.columns[8].get_type().get_type(), PropertyType::FIXED_STRING);
        expr = Expression::decode(*schema.columns[8].get_default_value());
        ASSERT_EQ(Expression::eval(expr.get(), defaultContext), Value("longlongst"));
        ASSERT_EQ(*schema.columns[8].get_nullable(), false);
        ASSERT_EQ(*schema.columns[8].get_type().get_type_length(), 10);

        ASSERT_EQ(schema.columns[9].get_name(), "col_9");
        ASSERT_EQ(schema.columns[9].get_type().get_type(), PropertyType::TIMESTAMP);
        expr = Expression::decode(*schema.columns[9].get_default_value());
        ASSERT_EQ(Expression::eval(expr.get(), defaultContext), Value(123456));
        ASSERT_EQ(*schema.columns[9].get_nullable(), true);

        ASSERT_EQ(schema.columns[10].get_name(), "col_10");
        ASSERT_EQ(schema.columns[10].get_type().get_type(), PropertyType::DATE);
        expr = Expression::decode(*schema.columns[10].get_default_value());
        ASSERT_EQ(Expression::eval(expr.get(), defaultContext), Value(Date()));
        ASSERT_EQ(*schema.columns[10].get_nullable(), true);

        ASSERT_EQ(schema.columns[11].get_name(), "col_11");
        ASSERT_EQ(schema.columns[11].get_type().get_type(), PropertyType::DATETIME);
        expr = Expression::decode(*schema.columns[11].get_default_value());
        ASSERT_EQ(Expression::eval(expr.get(), defaultContext), Value(DateTime()));
        ASSERT_EQ(*schema.columns[11].get_nullable(), true);
    }

    static bool verifySchema(cpp2::Schema &result,
                             cpp2::Schema &expected) {
        if (result.get_columns().size() != expected.get_columns().size()) {
            return false;
        }

        std::vector<cpp2::ColumnDef> resultColumns = result.get_columns();
        std::vector<cpp2::ColumnDef> expectedColumns = expected.get_columns();
        std::sort(resultColumns.begin(), resultColumns.end(),
                  [](cpp2::ColumnDef col0, cpp2::ColumnDef col1) {
                      return col0.get_name() < col1.get_name();
                  });
        std::sort(expectedColumns.begin(), expectedColumns.end(),
                  [](cpp2::ColumnDef col0, cpp2::ColumnDef col1) {
                      return col0.get_name() < col1.get_name();
                  });

        int32_t size = resultColumns.size();
        for (auto i = 0; i < size; i++) {
            if (resultColumns[i].get_name() != expectedColumns[i].get_name() ||
                resultColumns[i].get_type() != expectedColumns[i].get_type()) {
                return false;
            }
        }
        return true;
    }

    static bool verifyMap(std::map<std::string, std::vector<std::string>> &result,
                          std::map<std::string, std::vector<std::string>> &expected) {
        if (result.size() != expected.size()) {
            return false;
        }

        for (auto resultIter = result.begin(), expectedIter = expected.begin();
             resultIter != result.end() && expectedIter != expected.end();
             resultIter++, expectedIter++) {
            if (resultIter->first != expectedIter->first &&
                !verifyResult(resultIter->second, expectedIter->second)) {
                return false;
            }
        }

        return true;
    }

    static bool verifyMap(std::map<std::string, std::vector<cpp2::ColumnDef>> &result,
                          std::map<std::string, std::vector<cpp2::ColumnDef>> &expected) {
        if (result.size() != expected.size()) {
            return false;
        }

        for (auto resultIter = result.begin(), expectedIter = expected.begin();
             resultIter != result.end() && expectedIter != expected.end();
             resultIter++, expectedIter++) {
            if (resultIter->first != expectedIter->first &&
                !verifyResult(resultIter->second, expectedIter->second)) {
                return false;
            }
        }
        return true;
    }

    static bool verifyResult(std::vector<std::string> &result,
                             std::vector<std::string> &expected) {
        if (result.size() != expected.size()) {
            return false;
        }

        std::sort(result.begin(), result.end());
        std::sort(expected.begin(), expected.end());
        int32_t size = result.size();
        for (int32_t i = 0; i < size; i++) {
            if (result[i] != expected[i]) {
                return false;
            }
        }

        return true;
    }

    static bool verifyResult(std::vector<cpp2::ColumnDef> &result,
                             std::vector<cpp2::ColumnDef> &expected) {
        if (result.size() != expected.size()) {
            return false;
        }

        std::sort(result.begin(), result.end(),
                  [](cpp2::ColumnDef& x, cpp2::ColumnDef& y) {
                      return x.get_name().compare(y.get_name());
                  });
        std::sort(expected.begin(), expected.end(),
                  [](cpp2::ColumnDef& x, cpp2::ColumnDef& y) {
                      return x.get_name().compare(y.get_name());
                  });
        int32_t size = result.size();
        for (int32_t i = 0; i < size; i++) {
            if (result[i].get_name() != expected[i].get_name() ||
                result[i].get_type() != expected[i].get_type()) {
                return false;
            }
            if (result[i].__isset.nullable != expected[i].__isset.nullable ||
                (result[i].__isset.nullable == true &&
                *result[i].get_nullable() != *expected[i].get_nullable())) {
                return false;
            }
        }
        return true;
    }
};

}  // namespace meta
}  // namespace nebula

#endif  // META_TEST_TESTUTILS_H_<|MERGE_RESOLUTION|>--- conflicted
+++ resolved
@@ -36,104 +36,6 @@
 using ZoneInfo  = std::unordered_map<std::string, std::vector<HostAddr>>;
 using GroupInfo = std::unordered_map<std::string, std::vector<std::string>>;
 
-<<<<<<< HEAD
-class TestFaultInjector : public FaultInjector {
-public:
-    explicit TestFaultInjector(std::vector<Status> sts)
-        : statusArray_(std::move(sts)) {
-        executor_.reset(new folly::CPUThreadPoolExecutor(1));
-    }
-
-    ~TestFaultInjector() {
-    }
-
-    folly::Future<Status> response(int index) {
-        folly::Promise<Status> pro;
-        auto f = pro.getFuture();
-        LOG(INFO) << "Response " << index;
-        executor_->add([this, p = std::move(pro), index]() mutable {
-            LOG(INFO) << "Call callback";
-            p.setValue(this->statusArray_[index]);
-        });
-        return f;
-    }
-
-    folly::Future<Status> transLeader() override {
-        return response(0);
-    }
-
-    folly::Future<Status> addPart() override {
-        return response(1);
-    }
-
-    folly::Future<Status> addLearner() override {
-        return response(2);
-    }
-
-    folly::Future<Status> waitingForCatchUpData() override {
-        return response(3);
-    }
-
-    folly::Future<Status> memberChange() override {
-        return response(4);
-    }
-
-    folly::Future<Status> updateMeta() override {
-        return response(5);
-    }
-
-    folly::Future<Status> removePart() override {
-        return response(6);
-    }
-
-    folly::Future<Status> checkPeers() override {
-        return response(7);
-    }
-
-    folly::Future<Status> getLeaderDist(HostLeaderMap* hostLeaderMap) override {
-        (*hostLeaderMap)[HostAddr("0", 0)][1] = {1, 2, 3, 4, 5};
-        (*hostLeaderMap)[HostAddr("1", 1)][1] = {6, 7, 8};
-        (*hostLeaderMap)[HostAddr("2", 2)][1] = {9};
-        return response(8);
-    }
-
-    folly::Future<StatusOr<std::pair<std::string, nebula::cpp2::PartitionBackupInfo>>>
-    createSnapshot() override {
-        return response(9);
-    }
-
-    folly::Future<Status> dropSnapshot() override {
-        return response(10);
-    }
-
-    folly::Future<Status> blockingWrites() override {
-        return response(11);
-    }
-
-    folly::Future<Status> rebuildTagIndex() override {
-        return response(12);
-    }
-
-    folly::Future<Status> rebuildEdgeIndex() override {
-        return response(13);
-    }
-
-    folly::Future<Status> addTask() override {
-        return response(14);
-    }
-
-    void reset(std::vector<Status> sts) {
-        statusArray_ = std::move(sts);
-    }
-
-private:
-    std::vector<Status> statusArray_;
-    std::unique_ptr<folly::Executor> executor_;
-};
-
-
-=======
->>>>>>> c6f13f64
 class TestUtils {
 public:
     static cpp2::ColumnDef columnDef(int32_t index, cpp2::PropertyType type,
