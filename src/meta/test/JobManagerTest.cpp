/* Copyright (c) 2018 vesoft inc. All rights reserved.
 *
 * This source code is licensed under Apache 2.0 License,
 * attached with Common Clause Condition 1.0, found in the LICENSES directory.
 */

#include "common/base/Base.h"
#include "common/fs/TempDir.h"
#include "common/webservice/WebService.h"
#include <gtest/gtest.h>
#include <folly/synchronization/Baton.h>
#include "meta/ActiveHostsMan.h"
#include "meta/test/TestUtils.h"
#include "kvstore/Common.h"
#include "meta/processors/jobMan/JobUtils.h"
#include "meta/processors/jobMan/TaskDescription.h"
#include "meta/processors/jobMan/JobManager.h"

DECLARE_int32(ws_storage_http_port);
using ResultCode = nebula::kvstore::ResultCode;

namespace nebula {
namespace meta {

class JobManagerTest : public ::testing::Test {
protected:
    void SetUp() override {
        rootPath_ = std::make_unique<fs::TempDir>("/tmp/JobManager.XXXXXX");
        mock::MockCluster cluster;
        kv_ = cluster.initMetaKV(rootPath_->path());

        ASSERT_TRUE(TestUtils::createSomeHosts(kv_.get()));
        ASSERT_TRUE(TestUtils::assembleSpace(kv_.get(), 1, 1));

        // Make sure the rebuild job could find the index name.
        std::vector<cpp2::ColumnDef> columns;
        ASSERT_TRUE(TestUtils::mockTagIndex(kv_.get(), 1, "tag_name", 11,
                                            "tag_index_name", columns));
        ASSERT_TRUE(TestUtils::mockEdgeIndex(kv_.get(), 1, "edge_name", 21,
                                             "edge_index_name", columns));

        std::vector<Status> sts(14, Status::OK());
        std::unique_ptr<FaultInjector> injector(new TestFaultInjector(std::move(sts)));
        adminClient_ = std::make_unique<AdminClient>(std::move(injector));

        jobMgr = JobManager::getInstance();
        jobMgr->init(kv_.get());
    }

    void TearDown() override {
        jobMgr->shutDown();
        kv_.reset();
        rootPath_.reset();
    }

    std::unique_ptr<fs::TempDir> rootPath_{nullptr};
    std::unique_ptr<kvstore::KVStore> kv_{nullptr};
    std::unique_ptr<nebula::thread::GenericThreadPool> pool_{nullptr};
    std::unique_ptr<AdminClient> adminClient_{nullptr};
    JobManager* jobMgr{nullptr};
};

TEST_F(JobManagerTest, addJob) {
    std::vector<std::string> paras{"test"};
    JobDescription job(1, cpp2::AdminCmd::COMPACT, paras);
    auto rc = jobMgr->addJob(job, adminClient_.get());
    ASSERT_EQ(rc, cpp2::ErrorCode::SUCCEEDED);
}


TEST_F(JobManagerTest, AddRebuildTagIndexJob) {
    std::vector<std::string> paras{"test_space" , "tag_index_name"};
    JobDescription job(11, cpp2::AdminCmd::REBUILD_TAG_INDEX, paras);
    auto rc = jobMgr->addJob(job, adminClient_.get());
    ASSERT_EQ(rc, cpp2::ErrorCode::SUCCEEDED);
    auto result = jobMgr->runJobInternal(job);
    ASSERT_TRUE(result);
}


TEST_F(JobManagerTest, AddRebuildEdgeIndexJob) {
    std::vector<std::string> paras{"test_space" , "edge_index_name"};
    JobDescription job(11, cpp2::AdminCmd::REBUILD_EDGE_INDEX, paras);
    auto rc = jobMgr->addJob(job, adminClient_.get());
    ASSERT_EQ(rc, cpp2::ErrorCode::SUCCEEDED);
    auto result = jobMgr->runJobInternal(job);
    ASSERT_TRUE(result);
}

TEST_F(JobManagerTest, loadJobDescription) {
    std::vector<std::string> paras{"test_space"};
    JobDescription job1(1, cpp2::AdminCmd::COMPACT, paras);
    job1.setStatus(cpp2::JobStatus  ::RUNNING);
    job1.setStatus(cpp2::JobStatus::FINISHED);
    auto rc = jobMgr->addJob(job1, adminClient_.get());
    ASSERT_EQ(rc, cpp2::ErrorCode::SUCCEEDED);
    ASSERT_EQ(job1.id_, 1);
    ASSERT_EQ(job1.cmd_, cpp2::AdminCmd::COMPACT);
    ASSERT_EQ(job1.paras_[0], "test_space");

    auto optJd2 = JobDescription::loadJobDescription(job1.id_, kv_.get());
    ASSERT_TRUE(optJd2);
    ASSERT_EQ(job1.id_, optJd2.value().id_);
    LOG(INFO) << "job1.id_ = " << job1.id_;
    ASSERT_EQ(job1.cmd_, optJd2.value().cmd_);
    ASSERT_EQ(job1.paras_, optJd2.value().paras_);
    ASSERT_EQ(job1.status_, optJd2.value().status_);
    ASSERT_EQ(job1.startTime_, optJd2.value().startTime_);
    ASSERT_EQ(job1.stopTime_, optJd2.value().stopTime_);
}

TEST(JobUtilTest, dummy) {
    ASSERT_TRUE(JobUtil::jobPrefix().length() + sizeof(size_t) !=
                JobUtil::currJobKey().length());
}

TEST_F(JobManagerTest, showJobs) {
    std::vector<std::string> paras1{"test_space"};
    JobDescription jd1(1, cpp2::AdminCmd::COMPACT, paras1);
    jd1.setStatus(cpp2::JobStatus::RUNNING);
    jd1.setStatus(cpp2::JobStatus::FINISHED);
    jobMgr->addJob(jd1, adminClient_.get());

    std::vector<std::string> paras2{"test_space"};
    JobDescription jd2(2, cpp2::AdminCmd::FLUSH, paras2);
    jd2.setStatus(cpp2::JobStatus::RUNNING);
    jd2.setStatus(cpp2::JobStatus::FAILED);
    jobMgr->addJob(jd2, adminClient_.get());

    auto statusOrShowResult = jobMgr->showJobs();
    LOG(INFO) << "after show jobs";
    ASSERT_TRUE(nebula::ok(statusOrShowResult));

    auto& jobs = nebula::value(statusOrShowResult);
    ASSERT_EQ(jobs[1].get_id(), jd1.id_);
    ASSERT_EQ(jobs[1].get_cmd(), cpp2::AdminCmd::COMPACT);
    ASSERT_EQ(jobs[1].get_paras()[0], "test_space");
    ASSERT_EQ(jobs[1].get_status(), cpp2::JobStatus::FINISHED);
    ASSERT_EQ(jobs[1].get_start_time(), jd1.startTime_);
    ASSERT_EQ(jobs[1].get_stop_time(), jd1.stopTime_);

    ASSERT_EQ(jobs[0].get_id(), jd2.id_);
    ASSERT_EQ(jobs[0].get_cmd(), cpp2::AdminCmd::FLUSH);
    ASSERT_EQ(jobs[0].get_paras()[0], "test_space");
    ASSERT_EQ(jobs[0].get_status(), cpp2::JobStatus::FAILED);
    ASSERT_EQ(jobs[0].get_start_time(), jd2.startTime_);
    ASSERT_EQ(jobs[0].get_stop_time(), jd2.stopTime_);
}

HostAddr toHost(std::string strIp) {
    return HostAddr(strIp, 0);
}

TEST_F(JobManagerTest, showJob) {
    std::vector<std::string> paras{"test_space"};

    JobDescription jd(1, cpp2::AdminCmd::COMPACT, paras);
    jd.setStatus(cpp2::JobStatus::RUNNING);
    jd.setStatus(cpp2::JobStatus::FINISHED);
    jobMgr->addJob(jd, adminClient_.get());

    int32_t iJob = jd.id_;
    int32_t task1 = 0;
    auto host1 = toHost("127.0.0.1");

    TaskDescription td1(iJob, task1, host1);
    td1.setStatus(cpp2::JobStatus::RUNNING);
    td1.setStatus(cpp2::JobStatus::FINISHED);
    jobMgr->save(td1.taskKey(), td1.taskVal());

    int32_t task2 = 1;
    auto host2 = toHost("127.0.0.1");
    TaskDescription td2(iJob, task2, host2);
    td2.setStatus(cpp2::JobStatus::RUNNING);
    td2.setStatus(cpp2::JobStatus::FAILED);
    jobMgr->save(td2.taskKey(), td2.taskVal());

    LOG(INFO) << "before jobMgr->showJob";
    auto showResult = jobMgr->showJob(iJob);
    LOG(INFO) << "after jobMgr->showJob";
    ASSERT_TRUE(nebula::ok(showResult));
    auto& jobs = nebula::value(showResult).first;
    auto& tasks = nebula::value(showResult).second;

    ASSERT_EQ(jobs.get_id(), iJob);
    ASSERT_EQ(jobs.get_cmd(), cpp2::AdminCmd::COMPACT);
    ASSERT_EQ(jobs.get_paras()[0], "test_space");
    ASSERT_EQ(jobs.get_status(), cpp2::JobStatus::FINISHED);
    ASSERT_EQ(jobs.get_start_time(), jd.startTime_);
    ASSERT_EQ(jobs.get_stop_time(), jd.stopTime_);

    ASSERT_EQ(tasks[0].get_task_id(), task1);
    ASSERT_EQ(tasks[0].get_job_id(), iJob);
    ASSERT_EQ(tasks[0].get_host().host, host1.host);
    ASSERT_EQ(tasks[0].get_status(), cpp2::JobStatus::FINISHED);
    ASSERT_EQ(tasks[0].get_start_time(), td1.startTime_);
    ASSERT_EQ(tasks[0].get_stop_time(), td1.stopTime_);

    ASSERT_EQ(tasks[1].get_task_id(), task2);
    ASSERT_EQ(tasks[1].get_job_id(), iJob);
    ASSERT_EQ(tasks[1].get_host().host, host2.host);
    ASSERT_EQ(tasks[1].get_status(), cpp2::JobStatus::FAILED);
    ASSERT_EQ(tasks[1].get_start_time(), td2.startTime_);
    ASSERT_EQ(tasks[1].get_stop_time(), td2.stopTime_);
}

TEST_F(JobManagerTest, recoverJob) {
    int32_t nJob = 3;
    for (auto i = 0; i != nJob; ++i) {
        JobDescription jd(i, cpp2::AdminCmd::FLUSH, {"test_space"});
        jobMgr->save(jd.jobKey(), jd.jobVal());
    }

    auto nJobRecovered = jobMgr->recoverJob();
    ASSERT_EQ(nebula::value(nJobRecovered), nJob);
}

TEST(JobDescriptionTest, ctor) {
    std::vector<std::string> paras1{"test_space"};
    JobDescription jd1(1, cpp2::AdminCmd::COMPACT, paras1);
    jd1.setStatus(cpp2::JobStatus::RUNNING);
    jd1.setStatus(cpp2::JobStatus::FINISHED);
    LOG(INFO) << "jd1 ctored";
}

TEST(JobDescriptionTest, ctor2) {
    std::vector<std::string> paras1{"test_space"};
    JobDescription jd1(1, cpp2::AdminCmd::COMPACT, paras1);
    jd1.setStatus(cpp2::JobStatus::RUNNING);
    jd1.setStatus(cpp2::JobStatus::FINISHED);
    LOG(INFO) << "jd1 ctored";

    std::string strKey = jd1.jobKey();
    std::string strVal = jd1.jobVal();
    auto optJob = JobDescription::makeJobDescription(strKey, strVal);
    ASSERT_NE(optJob, folly::none);
}

TEST(JobDescriptionTest, ctor3) {
    std::vector<std::string> paras1{"test_space"};
    JobDescription jd1(1, cpp2::AdminCmd::COMPACT, paras1);
    jd1.setStatus(cpp2::JobStatus::RUNNING);
    jd1.setStatus(cpp2::JobStatus::FINISHED);
    LOG(INFO) << "jd1 ctored";

    std::string strKey = jd1.jobKey();
    std::string strVal = jd1.jobVal();
    folly::StringPiece spKey(&strKey[0], strKey.length());
    folly::StringPiece spVal(&strVal[0], strVal.length());
    auto optJob = JobDescription::makeJobDescription(spKey, spVal);
    ASSERT_NE(optJob, folly::none);
}

TEST(JobDescriptionTest, parseKey) {
    int32_t iJob = std::pow(2, 16);
    std::vector<std::string> paras{"test_space"};
    JobDescription jd(iJob, cpp2::AdminCmd::COMPACT, paras);
    auto sKey = jd.jobKey();
    ASSERT_EQ(iJob, jd.getJobId());
    ASSERT_EQ(cpp2::AdminCmd::COMPACT, jd.getCmd());

    folly::StringPiece spKey(&sKey[0], sKey.length());
    auto parsedKeyId = JobDescription::parseKey(spKey);
    ASSERT_EQ(iJob, parsedKeyId);
}

TEST(JobDescriptionTest, parseVal) {
    int32_t iJob = std::pow(2, 15);
    std::vector<std::string> paras{"nba"};
    JobDescription jd(iJob, cpp2::AdminCmd::FLUSH, paras);
    auto status = cpp2::JobStatus::FINISHED;
    jd.setStatus(cpp2::JobStatus::RUNNING);
    jd.setStatus(status);
    auto startTime = jd.startTime_;
    auto stopTime = jd.stopTime_;

    auto strVal = jd.jobVal();
    folly::StringPiece rawVal(&strVal[0], strVal.length());
    auto parsedVal = JobDescription::parseVal(rawVal);
    ASSERT_EQ(cpp2::AdminCmd::FLUSH, std::get<0>(parsedVal));
    ASSERT_EQ(paras, std::get<1>(parsedVal));
    ASSERT_EQ(status, std::get<2>(parsedVal));
    ASSERT_EQ(startTime, std::get<3>(parsedVal));
    ASSERT_EQ(stopTime, std::get<4>(parsedVal));
}

TEST(TaskDescriptionTest, ctor) {
    int32_t iJob = std::pow(2, 4);
    int32_t iTask = 0;
<<<<<<< HEAD
    auto dest = toHost("127.0.0.1");
=======
    auto dest = toHost("");
>>>>>>> 7632e728
    TaskDescription td(iJob, iTask, dest);
    auto status = cpp2::JobStatus::RUNNING;

    ASSERT_EQ(iJob, td.iJob_);
    ASSERT_EQ(iTask, td.iTask_);
    ASSERT_EQ(dest.host, td.dest_.host);
    ASSERT_EQ(dest.port, td.dest_.port);
    ASSERT_EQ(status, td.status_);
}

TEST(TaskDescriptionTest, parseKey) {
    int32_t iJob = std::pow(2, 5);
    int32_t iTask = 0;
    std::string dest{"127.0.0.1"};
    TaskDescription td(iJob, iTask, toHost(dest));

    std::string strKey = td.taskKey();
    folly::StringPiece rawKey(&strKey[0], strKey.length());
    auto tup = TaskDescription::parseKey(rawKey);
    ASSERT_EQ(iJob, std::get<0>(tup));
    ASSERT_EQ(iTask, std::get<1>(tup));
}

TEST(TaskDescriptionTest, parseVal) {
    int32_t iJob = std::pow(2, 5);
    int32_t iTask = 0;
    std::string dest{"127.0.0.1"};

    TaskDescription td(iJob, iTask, toHost(dest));
    td.setStatus(cpp2::JobStatus::RUNNING);
    auto status = cpp2::JobStatus::FINISHED;
    td.setStatus(status);

    std::string strVal = td.taskVal();
    folly::StringPiece rawVal(&strVal[0], strVal.length());
    auto parsedVal = TaskDescription::parseVal(rawVal);

    ASSERT_EQ(td.dest_, std::get<0>(parsedVal));
    ASSERT_EQ(td.status_, std::get<1>(parsedVal));
    ASSERT_EQ(td.startTime_, std::get<2>(parsedVal));
    ASSERT_EQ(td.stopTime_, std::get<3>(parsedVal));
}

TEST(TaskDescriptionTest, ctor2) {
    int32_t iJob = std::pow(2, 6);
    int32_t iTask = 0;
    auto dest = toHost("127.0.0.1");

    TaskDescription td1(iJob, iTask, dest);
    ASSERT_EQ(td1.status_, cpp2::JobStatus::RUNNING);
    auto status = cpp2::JobStatus::FINISHED;
    td1.setStatus(status);

    std::string strKey = td1.taskKey();
    std::string strVal = td1.taskVal();

    folly::StringPiece rawKey(&strKey[0], strKey.length());
    folly::StringPiece rawVal(&strVal[0], strVal.length());
    TaskDescription td2(rawKey, rawVal);

    ASSERT_EQ(td1.iJob_, td2.iJob_);
    ASSERT_EQ(td1.iTask_, td2.iTask_);
    ASSERT_EQ(td1.dest_, td2.dest_);
    ASSERT_EQ(td1.status_, td2.status_);
    ASSERT_EQ(td1.startTime_, td2.startTime_);
    ASSERT_EQ(td1.stopTime_, td2.stopTime_);
}

}  // namespace meta
}  // namespace nebula

int main(int argc, char** argv) {
    testing::InitGoogleTest(&argc, argv);
    folly::init(&argc, &argv, true);
    google::SetStderrLogging(google::INFO);
    return RUN_ALL_TESTS();
}<|MERGE_RESOLUTION|>--- conflicted
+++ resolved
@@ -287,11 +287,7 @@
 TEST(TaskDescriptionTest, ctor) {
     int32_t iJob = std::pow(2, 4);
     int32_t iTask = 0;
-<<<<<<< HEAD
-    auto dest = toHost("127.0.0.1");
-=======
     auto dest = toHost("");
->>>>>>> 7632e728
     TaskDescription td(iJob, iTask, dest);
     auto status = cpp2::JobStatus::RUNNING;
 
