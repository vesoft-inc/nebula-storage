--- conflicted
+++ resolved
@@ -37,16 +37,11 @@
 // The number of edges of each edgetype in the space
 const std::string kStatisTable         = "__statis__";           // NOLINT
 
-<<<<<<< HEAD
-const std::string kHostOnline = "Online";     // NOLINT
-const std::string kHostOffline = "Offline";   // NOLINT
-=======
 const std::string kFTIndexTable        = "__ft_index__";         // NOLINT
 const std::string kFTServiceTable      = "__ft_service__";       // NOLINT
 
 const std::string kHostOnline  = "Online";       // NOLINT
 const std::string kHostOffline = "Offline";      // NOLINT
->>>>>>> e1b8f83a
 
 const int kMaxIpAddrLen = 15;   // '255.255.255.255'
 
