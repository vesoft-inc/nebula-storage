/* Copyright (c) 2018 vesoft inc. All rights reserved.
 *
 * This source code is licensed under Apache 2.0 License,
 * attached with Common Clause Condition 1.0, found in the LICENSES directory.
 */

#ifndef META_METASERVICEHANDLER_H_
#define META_METASERVICEHANDLER_H_

#include "common/base/Base.h"
#include "common/interface/gen-cpp2/MetaService.h"
#include "common/stats/Stats.h"
#include "kvstore/KVStore.h"
#include "meta/processors/admin/AdminClient.h"

namespace nebula {
namespace meta {

class MetaServiceHandler final : public cpp2::MetaServiceSvIf {
public:
    explicit MetaServiceHandler(kvstore::KVStore* kv, ClusterID clusterId = 0)
        : kvstore_(kv), clusterId_(clusterId) {
        adminClient_ = std::make_unique<AdminClient>(kvstore_);
        heartBeatStat_ = stats::Stats("meta", "heartbeat");
    }

    /**
     * Parts distribution related operations.
     * */
    folly::Future<cpp2::ExecResp>
    future_createSpace(const cpp2::CreateSpaceReq& req) override;

    folly::Future<cpp2::ExecResp>
    future_dropSpace(const cpp2::DropSpaceReq& req) override;

    folly::Future<cpp2::ListSpacesResp>
    future_listSpaces(const cpp2::ListSpacesReq& req) override;

    folly::Future<cpp2::GetSpaceResp>
    future_getSpace(const cpp2::GetSpaceReq& req) override;

    folly::Future<cpp2::ListHostsResp>
    future_listHosts(const cpp2::ListHostsReq& req) override;

    folly::Future<cpp2::ListPartsResp>
    future_listParts(const cpp2::ListPartsReq& req) override;

    folly::Future<cpp2::GetPartsAllocResp>
    future_getPartsAlloc(const cpp2::GetPartsAllocReq& req) override;

    /**
     * Custom kv related operations.
     * */
    folly::Future<cpp2::ExecResp>
    future_multiPut(const cpp2::MultiPutReq& req) override;

    folly::Future<cpp2::GetResp>
    future_get(const cpp2::GetReq& req) override;

    folly::Future<cpp2::MultiGetResp>
    future_multiGet(const cpp2::MultiGetReq& req) override;

    folly::Future<cpp2::ExecResp>
    future_remove(const cpp2::RemoveReq& req) override;

    folly::Future<cpp2::ExecResp>
    future_removeRange(const cpp2::RemoveRangeReq& req) override;

    folly::Future<cpp2::ScanResp>
    future_scan(const cpp2::ScanReq& req) override;

    /**
     * Schema related operations.
     * */
    folly::Future<cpp2::ExecResp>
    future_createTag(const cpp2::CreateTagReq& req) override;

    folly::Future<cpp2::ExecResp>
    future_alterTag(const cpp2::AlterTagReq& req) override;

    folly::Future<cpp2::ExecResp>
    future_dropTag(const cpp2::DropTagReq& req) override;

    folly::Future<cpp2::GetTagResp>
    future_getTag(const cpp2::GetTagReq &req) override;

    folly::Future<cpp2::ListTagsResp>
    future_listTags(const cpp2::ListTagsReq& req) override;

    folly::Future<cpp2::ExecResp>
    future_createEdge(const cpp2::CreateEdgeReq& req) override;

    folly::Future<cpp2::ExecResp>
    future_alterEdge(const cpp2::AlterEdgeReq& req) override;

    folly::Future<cpp2::ExecResp>
    future_dropEdge(const cpp2::DropEdgeReq& req) override;

    folly::Future<cpp2::GetEdgeResp>
    future_getEdge(const cpp2::GetEdgeReq& req) override;

    folly::Future<cpp2::ListEdgesResp>
    future_listEdges(const cpp2::ListEdgesReq& req) override;

    /**
     * Index related operations.
     * */
    folly::Future<cpp2::ExecResp>
    future_createTagIndex(const cpp2::CreateTagIndexReq& req) override;

    folly::Future<cpp2::ExecResp>
    future_dropTagIndex(const cpp2::DropTagIndexReq& req) override;

    folly::Future<cpp2::GetTagIndexResp>
    future_getTagIndex(const cpp2::GetTagIndexReq &req) override;

    folly::Future<cpp2::ListTagIndexesResp>
    future_listTagIndexes(const cpp2::ListTagIndexesReq& req) override;

    folly::Future<cpp2::ExecResp>
    future_createEdgeIndex(const cpp2::CreateEdgeIndexReq& req) override;

    folly::Future<cpp2::ExecResp>
    future_dropEdgeIndex(const cpp2::DropEdgeIndexReq& req) override;

    folly::Future<cpp2::GetEdgeIndexResp>
    future_getEdgeIndex(const cpp2::GetEdgeIndexReq& req) override;

    folly::Future<cpp2::ListEdgeIndexesResp>
    future_listEdgeIndexes(const cpp2::ListEdgeIndexesReq& req) override;

    folly::Future<cpp2::ListIndexStatusResp>
    future_listTagIndexStatus(const cpp2::ListIndexStatusReq& req) override;

    folly::Future<cpp2::ListIndexStatusResp>
    future_listEdgeIndexStatus(const cpp2::ListIndexStatusReq& req) override;

    /**
     * User manager
     **/
    folly::Future<cpp2::ExecResp>
    future_createUser(const cpp2::CreateUserReq& req) override;

    folly::Future<cpp2::ExecResp>
    future_dropUser(const cpp2::DropUserReq& req) override;

    folly::Future<cpp2::ExecResp>
    future_alterUser(const cpp2::AlterUserReq& req) override;

    folly::Future<cpp2::ExecResp>
    future_grantRole(const cpp2::GrantRoleReq& req) override;

    folly::Future<cpp2::ExecResp>
    future_revokeRole(const cpp2::RevokeRoleReq& req) override;

    folly::Future<cpp2::ListUsersResp>
    future_listUsers(const cpp2::ListUsersReq& req) override;

    folly::Future<cpp2::ListRolesResp>
    future_listRoles(const cpp2::ListRolesReq& req) override;

    folly::Future<cpp2::ExecResp>
    future_changePassword(const cpp2::ChangePasswordReq& req) override;

    folly::Future<cpp2::ListRolesResp>
    future_getUserRoles(const cpp2::GetUserRolesReq& req) override;

    /**
     * HeartBeat
     * */
    folly::Future<cpp2::HBResp>
    future_heartBeat(const cpp2::HBReq& req) override;

    folly::Future<cpp2::BalanceResp>
    future_balance(const cpp2::BalanceReq& req) override;

    folly::Future<cpp2::ExecResp>
    future_leaderBalance(const cpp2::LeaderBalanceReq& req) override;

    folly::Future<cpp2::ExecResp>
    future_regConfig(const cpp2::RegConfigReq &req) override;

    folly::Future<cpp2::GetConfigResp>
    future_getConfig(const cpp2::GetConfigReq &req) override;

    folly::Future<cpp2::ExecResp>
    future_setConfig(const cpp2::SetConfigReq &req) override;

    folly::Future<cpp2::ListConfigsResp>
    future_listConfigs(const cpp2::ListConfigsReq &req) override;

    folly::Future<cpp2::ExecResp>
    future_createSnapshot(const cpp2::CreateSnapshotReq& req) override;

    folly::Future<cpp2::ExecResp>
    future_dropSnapshot(const cpp2::DropSnapshotReq& req) override;

    folly::Future<cpp2::ListSnapshotsResp>
    future_listSnapshots(const cpp2::ListSnapshotsReq& req) override;

    folly::Future<cpp2::AdminJobResp>
    future_runAdminJob(const cpp2::AdminJobReq& req) override;

<<<<<<< HEAD
    folly::Future<cpp2::CreateBackupResp>
    future_createBackup(const cpp2::CreateBackupReq& req) override;
=======
    /**
     * Zone manager
     **/
    folly::Future<cpp2::ExecResp>
    future_addZone(const cpp2::AddZoneReq &req) override;

    folly::Future<cpp2::ExecResp>
    future_dropZone(const cpp2::DropZoneReq &req) override;

    folly::Future<cpp2::GetZoneResp>
    future_getZone(const cpp2::GetZoneReq &req) override;

    folly::Future<cpp2::ListZonesResp>
    future_listZones(const cpp2::ListZonesReq &req) override;

    folly::Future<cpp2::ExecResp>
    future_addHostIntoZone(const cpp2::AddHostIntoZoneReq &req) override;

    folly::Future<cpp2::ExecResp>
    future_dropHostFromZone(const cpp2::DropHostFromZoneReq &req) override;

    folly::Future<cpp2::ExecResp>
    future_addGroup(const cpp2::AddGroupReq &req) override;

    folly::Future<cpp2::ExecResp>
    future_dropGroup(const cpp2::DropGroupReq &req) override;

    folly::Future<cpp2::GetGroupResp>
    future_getGroup(const cpp2::GetGroupReq &req) override;

    folly::Future<cpp2::ListGroupsResp>
    future_listGroups(const cpp2::ListGroupsReq &req) override;

    folly::Future<cpp2::ExecResp>
    future_addZoneIntoGroup(const cpp2::AddZoneIntoGroupReq &req) override;

    folly::Future<cpp2::ExecResp>
    future_dropZoneFromGroup(const cpp2::DropZoneFromGroupReq &req) override;

    // listener
    folly::Future<cpp2::ExecResp>
    future_addListener(const cpp2::AddListenerReq& req) override;

    folly::Future<cpp2::ExecResp>
    future_removeListener(const cpp2::RemoveListenerReq& req) override;

    folly::Future<cpp2::ListListenerResp>
    future_listListener(const cpp2::ListListenerReq& req) override;
>>>>>>> 8b4c4609

private:
    kvstore::KVStore* kvstore_ = nullptr;
    ClusterID clusterId_{0};
    std::unique_ptr<AdminClient> adminClient_;
    stats::Stats heartBeatStat_;
};

}  // namespace meta
}  // namespace nebula
#endif  // META_METASERVICEHANDLER_H_<|MERGE_RESOLUTION|>--- conflicted
+++ resolved
@@ -201,10 +201,8 @@
     folly::Future<cpp2::AdminJobResp>
     future_runAdminJob(const cpp2::AdminJobReq& req) override;
 
-<<<<<<< HEAD
     folly::Future<cpp2::CreateBackupResp>
     future_createBackup(const cpp2::CreateBackupReq& req) override;
-=======
     /**
      * Zone manager
      **/
@@ -253,7 +251,6 @@
 
     folly::Future<cpp2::ListListenerResp>
     future_listListener(const cpp2::ListListenerReq& req) override;
->>>>>>> 8b4c4609
 
 private:
     kvstore::KVStore* kvstore_ = nullptr;
