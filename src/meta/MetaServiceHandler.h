/* Copyright (c) 2018 vesoft inc. All rights reserved.
 *
 * This source code is licensed under Apache 2.0 License,
 * attached with Common Clause Condition 1.0, found in the LICENSES directory.
 */

#ifndef META_METASERVICEHANDLER_H_
#define META_METASERVICEHANDLER_H_

#include "common/base/Base.h"
#include "common/interface/gen-cpp2/MetaService.h"
#include "common/stats/Stats.h"
#include "kvstore/KVStore.h"
#include "meta/processors/admin/AdminClient.h"

namespace nebula {
namespace meta {

class MetaServiceHandler final : public cpp2::MetaServiceSvIf {
public:
    explicit MetaServiceHandler(kvstore::KVStore* kv, ClusterID clusterId = 0)
        : kvstore_(kv), clusterId_(clusterId) {
        adminClient_ = std::make_unique<AdminClient>(kvstore_);
        heartBeatStat_ = stats::Stats("meta", "heartbeat");
    }

    /**
     * Parts distribution related operations.
     * */
    folly::Future<cpp2::ExecResp>
    future_createSpace(const cpp2::CreateSpaceReq& req) override;

    folly::Future<cpp2::ExecResp>
    future_dropSpace(const cpp2::DropSpaceReq& req) override;

    folly::Future<cpp2::ListSpacesResp>
    future_listSpaces(const cpp2::ListSpacesReq& req) override;

    folly::Future<cpp2::GetSpaceResp>
    future_getSpace(const cpp2::GetSpaceReq& req) override;

    folly::Future<cpp2::ListHostsResp>
    future_listHosts(const cpp2::ListHostsReq& req) override;

    folly::Future<cpp2::ListPartsResp>
    future_listParts(const cpp2::ListPartsReq& req) override;

    folly::Future<cpp2::GetPartsAllocResp>
    future_getPartsAlloc(const cpp2::GetPartsAllocReq& req) override;

    /**
     * Custom kv related operations.
     * */
    folly::Future<cpp2::ExecResp>
    future_multiPut(const cpp2::MultiPutReq& req) override;

    folly::Future<cpp2::GetResp>
    future_get(const cpp2::GetReq& req) override;

    folly::Future<cpp2::MultiGetResp>
    future_multiGet(const cpp2::MultiGetReq& req) override;

    folly::Future<cpp2::ExecResp>
    future_remove(const cpp2::RemoveReq& req) override;

    folly::Future<cpp2::ExecResp>
    future_removeRange(const cpp2::RemoveRangeReq& req) override;

    folly::Future<cpp2::ScanResp>
    future_scan(const cpp2::ScanReq& req) override;

    /**
     * Schema related operations.
     * */
    folly::Future<cpp2::ExecResp>
    future_createTag(const cpp2::CreateTagReq& req) override;

    folly::Future<cpp2::ExecResp>
    future_alterTag(const cpp2::AlterTagReq& req) override;

    folly::Future<cpp2::ExecResp>
    future_dropTag(const cpp2::DropTagReq& req) override;

    folly::Future<cpp2::GetTagResp>
    future_getTag(const cpp2::GetTagReq &req) override;

    folly::Future<cpp2::ListTagsResp>
    future_listTags(const cpp2::ListTagsReq& req) override;

    folly::Future<cpp2::ExecResp>
    future_createEdge(const cpp2::CreateEdgeReq& req) override;

    folly::Future<cpp2::ExecResp>
    future_alterEdge(const cpp2::AlterEdgeReq& req) override;

    folly::Future<cpp2::ExecResp>
    future_dropEdge(const cpp2::DropEdgeReq& req) override;

    folly::Future<cpp2::GetEdgeResp>
    future_getEdge(const cpp2::GetEdgeReq& req) override;

    folly::Future<cpp2::ListEdgesResp>
    future_listEdges(const cpp2::ListEdgesReq& req) override;

    /**
     * Index related operations.
     * */
    folly::Future<cpp2::ExecResp>
    future_createTagIndex(const cpp2::CreateTagIndexReq& req) override;

    folly::Future<cpp2::ExecResp>
    future_dropTagIndex(const cpp2::DropTagIndexReq& req) override;

    folly::Future<cpp2::GetTagIndexResp>
    future_getTagIndex(const cpp2::GetTagIndexReq &req) override;

    folly::Future<cpp2::ListTagIndexesResp>
    future_listTagIndexes(const cpp2::ListTagIndexesReq& req) override;

    folly::Future<cpp2::ExecResp>
    future_createEdgeIndex(const cpp2::CreateEdgeIndexReq& req) override;

    folly::Future<cpp2::ExecResp>
    future_dropEdgeIndex(const cpp2::DropEdgeIndexReq& req) override;

    folly::Future<cpp2::GetEdgeIndexResp>
    future_getEdgeIndex(const cpp2::GetEdgeIndexReq& req) override;

    folly::Future<cpp2::ListEdgeIndexesResp>
    future_listEdgeIndexes(const cpp2::ListEdgeIndexesReq& req) override;

    folly::Future<cpp2::ListIndexStatusResp>
    future_listTagIndexStatus(const cpp2::ListIndexStatusReq& req) override;

    folly::Future<cpp2::ListIndexStatusResp>
    future_listEdgeIndexStatus(const cpp2::ListIndexStatusReq& req) override;

    /**
     * User manager
     **/
    folly::Future<cpp2::ExecResp>
    future_createUser(const cpp2::CreateUserReq& req) override;

    folly::Future<cpp2::ExecResp>
    future_dropUser(const cpp2::DropUserReq& req) override;

    folly::Future<cpp2::ExecResp>
    future_alterUser(const cpp2::AlterUserReq& req) override;

    folly::Future<cpp2::ExecResp>
    future_grantRole(const cpp2::GrantRoleReq& req) override;

    folly::Future<cpp2::ExecResp>
    future_revokeRole(const cpp2::RevokeRoleReq& req) override;

    folly::Future<cpp2::ListUsersResp>
    future_listUsers(const cpp2::ListUsersReq& req) override;

    folly::Future<cpp2::ListRolesResp>
    future_listRoles(const cpp2::ListRolesReq& req) override;

    folly::Future<cpp2::ExecResp>
    future_changePassword(const cpp2::ChangePasswordReq& req) override;

    folly::Future<cpp2::ListRolesResp>
    future_getUserRoles(const cpp2::GetUserRolesReq& req) override;

    /**
     * HeartBeat
     * */
    folly::Future<cpp2::HBResp>
    future_heartBeat(const cpp2::HBReq& req) override;

    folly::Future<cpp2::BalanceResp>
    future_balance(const cpp2::BalanceReq& req) override;

    folly::Future<cpp2::ExecResp>
    future_leaderBalance(const cpp2::LeaderBalanceReq& req) override;

    folly::Future<cpp2::ExecResp>
    future_regConfig(const cpp2::RegConfigReq &req) override;

    folly::Future<cpp2::GetConfigResp>
    future_getConfig(const cpp2::GetConfigReq &req) override;

    folly::Future<cpp2::ExecResp>
    future_setConfig(const cpp2::SetConfigReq &req) override;

    folly::Future<cpp2::ListConfigsResp>
    future_listConfigs(const cpp2::ListConfigsReq &req) override;

    folly::Future<cpp2::ExecResp>
    future_createSnapshot(const cpp2::CreateSnapshotReq& req) override;

    folly::Future<cpp2::ExecResp>
    future_dropSnapshot(const cpp2::DropSnapshotReq& req) override;

    folly::Future<cpp2::ListSnapshotsResp>
    future_listSnapshots(const cpp2::ListSnapshotsReq& req) override;

    folly::Future<cpp2::AdminJobResp>
    future_runAdminJob(const cpp2::AdminJobReq& req) override;

    folly::Future<cpp2::CreateBackupResp>
    future_createBackup(const cpp2::CreateBackupReq& req) override;
    /**
     * Zone manager
     **/
    folly::Future<cpp2::ExecResp>
    future_addZone(const cpp2::AddZoneReq &req) override;

    folly::Future<cpp2::ExecResp>
    future_dropZone(const cpp2::DropZoneReq &req) override;

    folly::Future<cpp2::GetZoneResp>
    future_getZone(const cpp2::GetZoneReq &req) override;

    folly::Future<cpp2::ListZonesResp>
    future_listZones(const cpp2::ListZonesReq &req) override;

    folly::Future<cpp2::ExecResp>
    future_addHostIntoZone(const cpp2::AddHostIntoZoneReq &req) override;

    folly::Future<cpp2::ExecResp>
    future_dropHostFromZone(const cpp2::DropHostFromZoneReq &req) override;

    folly::Future<cpp2::ExecResp>
    future_addGroup(const cpp2::AddGroupReq &req) override;

    folly::Future<cpp2::ExecResp>
    future_dropGroup(const cpp2::DropGroupReq &req) override;

    folly::Future<cpp2::GetGroupResp>
    future_getGroup(const cpp2::GetGroupReq &req) override;

    folly::Future<cpp2::ListGroupsResp>
    future_listGroups(const cpp2::ListGroupsReq &req) override;

    folly::Future<cpp2::ExecResp>
    future_addZoneIntoGroup(const cpp2::AddZoneIntoGroupReq &req) override;

    folly::Future<cpp2::ExecResp>
    future_dropZoneFromGroup(const cpp2::DropZoneFromGroupReq &req) override;

    // listener
    folly::Future<cpp2::ExecResp>
    future_addListener(const cpp2::AddListenerReq& req) override;

    folly::Future<cpp2::ExecResp>
    future_removeListener(const cpp2::RemoveListenerReq& req) override;

    folly::Future<cpp2::ListListenerResp>
    future_listListener(const cpp2::ListListenerReq& req) override;

<<<<<<< HEAD
    folly::Future<cpp2::ExecResp> future_restoreMeta(const cpp2::RestoreMetaReq& req) override;
=======
    folly::Future<cpp2::GetStatisResp>
    future_getStatis(const cpp2::GetStatisReq& req) override;
>>>>>>> 965281a6

private:
    kvstore::KVStore* kvstore_ = nullptr;
    ClusterID clusterId_{0};
    std::unique_ptr<AdminClient> adminClient_;
    stats::Stats heartBeatStat_;
};

}  // namespace meta
}  // namespace nebula
#endif  // META_METASERVICEHANDLER_H_<|MERGE_RESOLUTION|>--- conflicted
+++ resolved
@@ -252,12 +252,10 @@
     folly::Future<cpp2::ListListenerResp>
     future_listListener(const cpp2::ListListenerReq& req) override;
 
-<<<<<<< HEAD
     folly::Future<cpp2::ExecResp> future_restoreMeta(const cpp2::RestoreMetaReq& req) override;
-=======
+
     folly::Future<cpp2::GetStatisResp>
     future_getStatis(const cpp2::GetStatisReq& req) override;
->>>>>>> 965281a6
 
 private:
     kvstore::KVStore* kvstore_ = nullptr;
