--- conflicted
+++ resolved
@@ -24,15 +24,10 @@
     if (ret_ == BalanceTaskResult::INVALID) {
         endTimeMs_ = time::WallClock::fastNowInMilliSec();
         saveInStore();
-<<<<<<< HEAD
         LOG(ERROR) << taskIdStr_ << " Task invalid, status " << static_cast<int32_t>(status_);
-        onError_();
-=======
-        LOG(ERROR) << taskIdStr_ << "Task invalid, status " << static_cast<int32_t>(status_);
         // When a plan is stopped or dst is not alive any more, a task will be marked as INVALID,
         // the task will not be executed again. Balancer will start a new plan instead.
         onFinished_();
->>>>>>> 982f973f
         return;
     } else if (ret_ == BalanceTaskResult::FAILED) {
         endTimeMs_ = time::WallClock::fastNowInMilliSec();
@@ -69,16 +64,12 @@
             if (srcLived) {
                 client_->transLeader(spaceId_, partId_, src_).thenValue([this](auto&& resp) {
                     if (!resp.ok()) {
-<<<<<<< HEAD
-                        LOG(ERROR) << taskIdStr_ << " Transfer leader failed, status " << resp;
-=======
->>>>>>> 982f973f
                         if (resp == nebula::Status::PartNotFound()) {
                             // if the partition has been removed before, regard as succeeded
                             LOG(WARNING) << "Can't find part " << partId_ << " on " << src_;
                             status_ = BalanceTaskStatus::ADD_PART_ON_DST;
                         } else {
-                            LOG(ERROR) << taskIdStr_ << "Transfer leader failed, status " << resp;
+                            LOG(ERROR) << taskIdStr_ << " Transfer leader failed, status " << resp;
                             ret_ = BalanceTaskResult::FAILED;
                         }
                     } else {
