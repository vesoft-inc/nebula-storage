/* Copyright (c) 2019 vesoft inc. All rights reserved.
 *
 * This source code is licensed under Apache 2.0 License,
 * attached with Common Clause Condition 1.0, found in the LICENSES directory.
 */

#include "meta/processors/admin/BalanceTask.h"
#include <folly/synchronization/Baton.h>
#include "meta/processors/Common.h"

namespace nebula {
namespace meta {

#define SAVE_STATE() \
    if (!saveInStore()) { \
        ret_ = BalanceTaskResult::FAILED; \
        onError_(); \
        return; \
    }

void BalanceTask::invoke() {
    CHECK_NOTNULL(client_);
    if (ret_ == BalanceTaskResult::INVALID) {
        endTimeMs_ = time::WallClock::fastNowInMilliSec();
        saveInStore();
<<<<<<< HEAD
        LOG(ERROR) << taskIdStr_ << " Task invalid, status " << static_cast<int32_t>(status_);
        onFinished_();
=======
        LOG(ERROR) << taskIdStr_ << "Task invalid, status " << static_cast<int32_t>(status_);
        onError_();
>>>>>>> f0a4732d
        return;
    } else if (ret_ == BalanceTaskResult::FAILED) {
        endTimeMs_ = time::WallClock::fastNowInMilliSec();
        saveInStore();
        LOG(ERROR) << taskIdStr_ << " Task failed, status " << static_cast<int32_t>(status_);
        onError_();
        return;
    } else {
        VLOG(3) << taskIdStr_ << " still in processing";
    }

    switch (status_) {
        case BalanceTaskStatus::START: {
            LOG(INFO) << taskIdStr_ << " Start to move part, check the peers firstly!";
            ret_ = BalanceTaskResult::IN_PROGRESS;
            startTimeMs_ = time::WallClock::fastNowInMilliSec();
            SAVE_STATE();
            client_->checkPeers(spaceId_, partId_).thenValue([this] (auto&& resp) {
                if (!resp.ok()) {
                    LOG(ERROR) << taskIdStr_ << " Check the peers failed, status " << resp;
                    ret_ = BalanceTaskResult::FAILED;
                } else {
                    status_ = BalanceTaskStatus::CHANGE_LEADER;
                }
                invoke();
            });
            break;
        }
        // fallthrough
        case BalanceTaskStatus::CHANGE_LEADER: {
            LOG(INFO) << taskIdStr_ << " Ask the src to give up the leadership.";
            SAVE_STATE();
            bool srcLived = ActiveHostsMan::isLived(kv_, src_);
            if (srcLived) {
                client_->transLeader(spaceId_, partId_, src_).thenValue([this](auto&& resp) {
                    if (!resp.ok()) {
                        LOG(ERROR) << taskIdStr_ << " Transfer leader failed, status " << resp;
                        if (resp == nebula::Status::PartNotFound()) {
                            ret_ = BalanceTaskResult::INVALID;
                        } else {
                            ret_ = BalanceTaskResult::FAILED;
                        }
                    } else {
                        status_ = BalanceTaskStatus::ADD_PART_ON_DST;
                    }
                    invoke();
                });
                break;
            } else {
                LOG(INFO) << taskIdStr_ << " Src host has been lost, so no need to transfer leader";
                status_ = BalanceTaskStatus::ADD_PART_ON_DST;
            }
        }
        // fallthrough
        case BalanceTaskStatus::ADD_PART_ON_DST: {
            LOG(INFO) << taskIdStr_ << " Open the part as learner on dst.";
            SAVE_STATE();
            client_->addPart(spaceId_, partId_, dst_, true).thenValue([this](auto&& resp) {
                if (!resp.ok()) {
                    LOG(ERROR) << taskIdStr_ << " Open part failed, status " << resp;
                    ret_ = BalanceTaskResult::FAILED;
                } else {
                    status_ = BalanceTaskStatus::ADD_LEARNER;
                }
                invoke();
            });
            break;
        }
        case BalanceTaskStatus::ADD_LEARNER: {
            LOG(INFO) << taskIdStr_ << " Add learner dst.";
            SAVE_STATE();
            client_->addLearner(spaceId_, partId_, dst_).thenValue([this](auto&& resp) {
                if (!resp.ok()) {
                    LOG(ERROR) << taskIdStr_ << "Add learner failed, status " << resp;
                    ret_ = BalanceTaskResult::FAILED;
                } else {
                    status_ = BalanceTaskStatus::CATCH_UP_DATA;
                }
                invoke();
            });
            break;
        }
        case BalanceTaskStatus::CATCH_UP_DATA: {
            LOG(INFO) << taskIdStr_ << " Waiting for the data catch up.";
            SAVE_STATE();
            client_->waitingForCatchUpData(spaceId_, partId_, dst_).thenValue([this](auto&& resp) {
                if (!resp.ok()) {
                    LOG(ERROR) << taskIdStr_ << " Catchup data failed, status " << resp;
                    ret_ = BalanceTaskResult::FAILED;
                } else {
                    status_ = BalanceTaskStatus::MEMBER_CHANGE_ADD;
                }
                invoke();
            });
            break;
        }
        case BalanceTaskStatus::MEMBER_CHANGE_ADD: {
            LOG(INFO) << taskIdStr_ << " Send member change request to the leader"
                      << ", it will add the new member on dst host";
            SAVE_STATE();
            client_->memberChange(spaceId_, partId_, dst_, true).thenValue([this](auto&& resp) {
                if (!resp.ok()) {
                    LOG(ERROR) << taskIdStr_ << " Add peer failed, status " << resp;
                    ret_ = BalanceTaskResult::FAILED;
                } else {
                    status_ = BalanceTaskStatus::MEMBER_CHANGE_REMOVE;
                }
                invoke();
            });
            break;
        }
        case BalanceTaskStatus::MEMBER_CHANGE_REMOVE: {
            LOG(INFO) << taskIdStr_ << " Send member change request to the leader"
                      << ", it will remove the old member on src host";
            SAVE_STATE();
            client_->memberChange(spaceId_, partId_, src_, false).thenValue(
                    [this] (auto&& resp) {
                if (!resp.ok()) {
                    LOG(ERROR) << taskIdStr_ << " Remove peer failed, status " << resp;
                    ret_ = BalanceTaskResult::FAILED;
                } else {
                    status_ = BalanceTaskStatus::UPDATE_PART_META;
                }
                invoke();
            });
            break;
        }
        case BalanceTaskStatus::UPDATE_PART_META: {
            LOG(INFO) << taskIdStr_ << " Update meta for part.";
            SAVE_STATE();
            client_->updateMeta(spaceId_, partId_, src_, dst_).thenValue(
                        [this] (auto&& resp) {
                // The callback will be called inside raft set value. So don't call invoke directly
                // here.
                if (!resp.ok()) {
                    LOG(ERROR) << taskIdStr_ << " Update meta failed, status " << resp;
                    ret_ = BalanceTaskResult::FAILED;
                } else {
                    LOG(INFO) << "Update meta succeeded!";
                    status_ = BalanceTaskStatus::REMOVE_PART_ON_SRC;
                }
                invoke();
            });
            break;
        }
        case BalanceTaskStatus::REMOVE_PART_ON_SRC: {
            bool srcLived = ActiveHostsMan::isLived(kv_, src_);
            LOG(INFO) << taskIdStr_ << " Close part on src host, srcLived " << srcLived;
            SAVE_STATE();
            if (srcLived) {
                client_->removePart(spaceId_, partId_, src_).thenValue([this](auto&& resp) {
                    if (!resp.ok()) {
                        LOG(ERROR) << taskIdStr_ << " Remove part failed, status " << resp;
                        ret_ = BalanceTaskResult::FAILED;
                    } else {
                        status_ = BalanceTaskStatus::CHECK;
                    }
                    invoke();
                });
                break;
            } else {
                LOG(INFO) << taskIdStr_ << " Don't remove part on src " << src_;
                status_ = BalanceTaskStatus::CHECK;
            }
        }
        // fallthrough
        case BalanceTaskStatus::CHECK: {
            LOG(INFO) << taskIdStr_ << " Check the peers...";
            SAVE_STATE();
            client_->checkPeers(spaceId_, partId_).thenValue([this] (auto&& resp) {
                if (!resp.ok()) {
                    LOG(ERROR) << taskIdStr_ << " Check the peers failed, status " << resp;
                    ret_ = BalanceTaskResult::FAILED;
                } else {
                    status_ = BalanceTaskStatus::END;
                }
                invoke();
            });
            break;
        }
        case BalanceTaskStatus::END: {
            LOG(INFO) << taskIdStr_ << " Part has been moved successfully!";
            endTimeMs_ = time::WallClock::fastNowInSec();
            ret_ = BalanceTaskResult::SUCCEEDED;
            SAVE_STATE();
            onFinished_();
            break;
        }
    }
    return;
}

void BalanceTask::rollback() {
    if (status_ < BalanceTaskStatus::UPDATE_PART_META) {
        // TODO(heng): restart the part on its peers.
    } else {
        // TODO(heng): Go on the task.
    }
}

bool BalanceTask::saveInStore() {
    CHECK_NOTNULL(kv_);
    std::vector<kvstore::KV> data;
    data.emplace_back(MetaServiceUtils::balanceTaskKey(balanceId_, spaceId_,
                                                       partId_, src_, dst_),
                      MetaServiceUtils::balanceTaskVal(status_, ret_,
                                                       startTimeMs_,
                                                       endTimeMs_));
    folly::Baton<true, std::atomic> baton;
    bool ret = true;
    kv_->asyncMultiPut(kDefaultSpaceId,
                       kDefaultPartId,
                       std::move(data),
                       [this, &ret, &baton] (kvstore::ResultCode code) {
        if (kvstore::ResultCode::SUCCEEDED != code) {
            ret = false;
            LOG(ERROR) << taskIdStr_ << " Can't persist task!";
        }
        baton.post();
    });
    baton.wait();
    return ret;
}

}  // namespace meta
}  // namespace nebula
<|MERGE_RESOLUTION|>--- conflicted
+++ resolved
@@ -23,13 +23,8 @@
     if (ret_ == BalanceTaskResult::INVALID) {
         endTimeMs_ = time::WallClock::fastNowInMilliSec();
         saveInStore();
-<<<<<<< HEAD
         LOG(ERROR) << taskIdStr_ << " Task invalid, status " << static_cast<int32_t>(status_);
-        onFinished_();
-=======
-        LOG(ERROR) << taskIdStr_ << "Task invalid, status " << static_cast<int32_t>(status_);
         onError_();
->>>>>>> f0a4732d
         return;
     } else if (ret_ == BalanceTaskResult::FAILED) {
         endTimeMs_ = time::WallClock::fastNowInMilliSec();
