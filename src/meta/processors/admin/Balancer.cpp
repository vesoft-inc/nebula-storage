/* Copyright (c) 2019 vesoft inc. All rights reserved.
 *
 * This source code is licensed under Apache 2.0 License,
 * attached with Common Clause Condition 1.0, found in the LICENSES directory.
 */

#include "meta/processors/admin/Balancer.h"
#include <algorithm>
#include <cstdlib>
#include "kvstore/NebulaStore.h"
#include "meta/common/MetaCommon.h"
#include "meta/processors/Common.h"
#include "meta/ActiveHostsMan.h"
#include "meta/MetaServiceUtils.h"
#include "common/network/NetworkUtils.h"

DEFINE_double(leader_balance_deviation, 0.05, "after leader balance, leader count should in range "
                                              "[avg * (1 - deviation), avg * (1 + deviation)]");

namespace nebula {
namespace meta {

ErrorOr<cpp2::ErrorCode, BalanceID> Balancer::balance(std::vector<HostAddr>&& hostDel) {
    std::lock_guard<std::mutex> lg(lock_);
    if (!running_) {
        auto retCode = recovery();
        if (retCode != cpp2::ErrorCode::SUCCEEDED) {
            LOG(ERROR) << "Recovery balancer failed!";
            finish();
            return retCode;
        }
        if (plan_ == nullptr) {
            LOG(INFO) << "There is no corrupted plan need to recovery, so create a new one";
            retCode = buildBalancePlan(std::move(hostDel));
            if (retCode != cpp2::ErrorCode::SUCCEEDED) {
                LOG(ERROR) << "Create balance plan failed";
                finish();
                return retCode;
            }
        }
        LOG(INFO) << "Start to invoke balance plan " << plan_->id();
        executor_->add(std::bind(&BalancePlan::invoke, plan_.get()));
        running_ = true;
        return plan_->id();
    }
    CHECK(!!plan_);
    LOG(INFO) << "Balance plan " << plan_->id() << " is still running";
    return plan_->id();
}

StatusOr<BalancePlan> Balancer::show(BalanceID id) const {
    std::lock_guard<std::mutex> lg(lock_);
    if (plan_ != nullptr && plan_->id() == id) {
        return *plan_;
    }

    if (kv_) {
        BalancePlan plan(id, kv_, client_);
        auto retCode = plan.recovery(false);
        if (retCode != cpp2::ErrorCode::SUCCEEDED) {
            return Status::Error("Get balance plan failed, id %ld", id);
        }
        return plan;
    }
    return Status::Error("KV is nullptr");
}

StatusOr<BalanceID> Balancer::stop() {
    std::lock_guard<std::mutex> lg(lock_);
    if (!running_) {
        return Status::Error("No running balance plan");
    }
    CHECK(!!plan_);
    plan_->stop();
    LOG(INFO) << "Stop balance plan " << plan_->id();
    return plan_->id();
}

ErrorOr<cpp2::ErrorCode, BalanceID> Balancer::cleanLastInValidPlan() {
    std::lock_guard<std::mutex> lg(lock_);
    auto* store = static_cast<kvstore::NebulaStore*>(kv_);
    if (!store->isLeader(kDefaultSpaceId, kDefaultPartId)) {
        return cpp2::ErrorCode::E_LEADER_CHANGED;
    }
    if (running_) {
        return cpp2::ErrorCode::E_BALANCER_RUNNING;
    }
    const auto& prefix = MetaServiceUtils::balancePlanPrefix();
    std::unique_ptr<kvstore::KVIterator> iter;
    auto ret = kv_->prefix(kDefaultSpaceId, kDefaultPartId, prefix, &iter);
    if (ret != kvstore::ResultCode::SUCCEEDED) {
        LOG(ERROR) << "Can't access kvstore, ret = " << static_cast<int32_t>(ret);
        return MetaCommon::to(ret);
    }
    // There should be at most one invalid plan, and it must be the latest one
    while (iter->valid()) {
        auto status = MetaServiceUtils::parseBalanceStatus(iter->val());
        if (status == BalanceStatus::FAILED) {
            auto balanceId = MetaServiceUtils::parseBalanceID(iter->key());
            folly::Baton<true, std::atomic> baton;
            cpp2::ErrorCode result = cpp2::ErrorCode::SUCCEEDED;
            // Only remove the plan will be enough
            kv_->asyncMultiRemove(kDefaultSpaceId,
                                  kDefaultPartId,
                                  {iter->key().str()},
                                  [&baton, &result] (kvstore::ResultCode code) {
                result = MetaCommon::to(code);
                baton.post();
            });
            baton.wait();
            if (result != cpp2::ErrorCode::SUCCEEDED) {
                return result;
            }
            return balanceId;
        }
        break;
    }
    return cpp2::ErrorCode::E_NO_INVALID_BALANCE_PLAN;
}

cpp2::ErrorCode Balancer::recovery() {
    CHECK(!plan_) << "plan should be nullptr now";
    if (kv_) {
        auto* store = static_cast<kvstore::NebulaStore*>(kv_);
        if (!store->isLeader(kDefaultSpaceId, kDefaultPartId)) {
            // We need to check whether is leader or not, otherwise we would failed to persist
            // state of BalancePlan and BalanceTask, so we just reject request if not leader.
            return cpp2::ErrorCode::E_LEADER_CHANGED;
        }
        const auto& prefix = MetaServiceUtils::balancePlanPrefix();
        std::unique_ptr<kvstore::KVIterator> iter;
        auto ret = kv_->prefix(kDefaultSpaceId, kDefaultPartId, prefix, &iter);
        if (ret != kvstore::ResultCode::SUCCEEDED) {
            LOG(ERROR) << "Can't access kvstore, ret = " << static_cast<int32_t>(ret);
            return MetaCommon::to(ret);
        }
        std::vector<int64_t> corruptedPlans;
        while (iter->valid()) {
            auto status = MetaServiceUtils::parseBalanceStatus(iter->val());
            if (status == BalanceStatus::IN_PROGRESS ||
                status == BalanceStatus::FAILED) {
                auto balanceId = MetaServiceUtils::parseBalanceID(iter->key());
                corruptedPlans.emplace_back(balanceId);
            }
            iter->next();
        }
        if (corruptedPlans.empty()) {
            LOG(INFO) << "No corrupted plan need to recovery!";
            return cpp2::ErrorCode::SUCCEEDED;
        }

        CHECK_EQ(1, corruptedPlans.size());
        plan_ = std::make_unique<BalancePlan>(corruptedPlans[0], kv_, client_);
        plan_->onFinished_ = [this] () {
            auto self = plan_;
            {
                std::lock_guard<std::mutex> lg(lock_);
                if (LastUpdateTimeMan::update(kv_, time::WallClock::fastNowInMilliSec()) !=
                        kvstore::ResultCode::SUCCEEDED) {
                    LOG(ERROR) << "Balance plan " << plan_->id() << " update meta failed";
                }
                finish();
            }
        };
        auto recRet = plan_->recovery();
        if (recRet != cpp2::ErrorCode::SUCCEEDED) {
            LOG(ERROR) << "Can't recovery plan " << corruptedPlans[0];
            return recRet;
        }
    }
    return cpp2::ErrorCode::SUCCEEDED;
}

bool Balancer::getAllSpaces(std::vector<std::tuple<GraphSpaceID, int32_t, bool>>& spaces) {
    // Get all spaces
    folly::SharedMutex::ReadHolder rHolder(LockUtils::spaceLock());
    auto prefix = MetaServiceUtils::spacePrefix();
    std::unique_ptr<kvstore::KVIterator> iter;
    auto ret = kv_->prefix(kDefaultSpaceId, kDefaultPartId, prefix, &iter);
    if (ret != kvstore::ResultCode::SUCCEEDED) {
        LOG(ERROR) << "Get all spaces failed";
        return false;
    }

    while (iter->valid()) {
        auto spaceId = MetaServiceUtils::spaceId(iter->key());
        auto properties = MetaServiceUtils::parseSpace(iter->val());
        bool zoned = properties.__isset.group_name ? true : false;
        spaces.emplace_back(spaceId, properties.replica_factor, zoned);
        iter->next();
    }
    return true;
}

cpp2::ErrorCode Balancer::buildBalancePlan(std::vector<HostAddr>&& hostDel) {
    std::vector<std::tuple<GraphSpaceID, int32_t, bool>> spaces;
    if (!getAllSpaces(spaces)) {
        LOG(ERROR) << "Can't get all spaces";
        return cpp2::ErrorCode::E_STORE_FAILURE;
    }
<<<<<<< HEAD

    plan_ = std::make_unique<BalancePlan>(time::WallClock::fastNowInSec(), kv_, client_.get());
    for (const auto& spaceInfo : spaces) {
=======
    plan_ = std::make_unique<BalancePlan>(time::WallClock::fastNowInSec(), kv_, client_);
    for (auto spaceInfo : spaces) {
>>>>>>> f0a4732d
        auto taskRet = genTasks(std::get<0>(spaceInfo),
                                std::get<1>(spaceInfo),
                                std::get<2>(spaceInfo),
                                std::move(hostDel));
        if (!ok(taskRet)) {
            LOG(ERROR) << "Generate tasks on space " << std::get<0>(spaceInfo) << " failed";
            return error(taskRet);
        }
        plan_->addTasks(std::move(value(taskRet)));
    }

    plan_->onFinished_ = [this] () {
        auto self = plan_;
        {
            std::lock_guard<std::mutex> lg(lock_);
            if (LastUpdateTimeMan::update(kv_, time::WallClock::fastNowInMilliSec()) !=
                    kvstore::ResultCode::SUCCEEDED) {
                LOG(ERROR) << "Balance plan " << plan_->id() << " update meta failed";
            }
            finish();
        }
    };
    if (plan_->tasks_.empty()) {
        return cpp2::ErrorCode::E_BALANCED;
    }
    return plan_->saveInStore();
}

ErrorOr<cpp2::ErrorCode, std::vector<BalanceTask>>
Balancer::genTasks(GraphSpaceID spaceId,
                   int32_t spaceReplica,
                   bool dependentOnGroup,
                   std::vector<HostAddr>&& hostDel) {
    CHECK(!!plan_) << "plan should not be nullptr";
    HostParts hostParts;
    int32_t totalParts = 0;
    // hostParts is current part allocation map
    auto result = getHostParts(spaceId, dependentOnGroup, hostParts, totalParts);
    if (!result || totalParts == 0 || hostParts.empty()) {
        LOG(ERROR) << "Invalid space " << spaceId;
        return cpp2::ErrorCode::E_NOT_FOUND;
    }

    std::vector<HostAddr> expand;
    std::vector<HostAddr> activeHosts;
    if (dependentOnGroup) {
        activeHosts = ActiveHostsMan::getActiveHostsBySpace(kv_, spaceId);
    } else {
        activeHosts = ActiveHostsMan::getActiveHosts(kv_);
    }

    if (activeHosts.empty()) {
        LOG(ERROR) << "No Active Hosts";
        return cpp2::ErrorCode::E_NO_VALID_HOST;
    }

    calDiff(hostParts, activeHosts, expand, hostDel);
    // newHostParts is new part allocation map after balance, it would include newlyAdded
    // and exclude hostDel
    HostParts newHostParts(hostParts);
    for (const auto& h : expand) {
        LOG(INFO) << "Found new host " << h;
        newHostParts.emplace(h, std::vector<PartitionID>());
    }
    for (const auto& h : hostDel) {
        LOG(INFO) << "Lost host " << h;
        newHostParts.erase(h);
    }
    LOG(INFO) << "Now, try to balance the newHostParts";

    // We have two parts need to balance, the first one is parts on lost hosts and deleted hosts
    // The seconds one is parts on unbalanced host in newHostParts.
    std::vector<BalanceTask> tasks;
    // 1. Iterate through all hosts that would not be included in newHostParts,
    //    move all parts in them to host with minimum part in newHostParts
    for (auto& h : hostDel) {
        auto& lostParts = hostParts[h];
        for (auto& partId : lostParts) {
            LOG(INFO) << "Try balance part " << partId << " for lost host " << h;
            // check whether any peers which is alive
            auto alive = checkReplica(hostParts, activeHosts, spaceReplica, partId);
            if (!alive.ok()) {
                LOG(ERROR) << "Check Replica failed: " << alive
                           << " Part: " << partId;
                return cpp2::ErrorCode::E_NO_VALID_HOST;
            }
            // find a host with minimum parts which doesn't have this part
            auto ret = hostWithMinimalParts(newHostParts, partId);
            if (!ret.ok()) {
                LOG(ERROR) << "Can't find a host which doesn't have part:" << partId;
                return cpp2::ErrorCode::E_NO_VALID_HOST;
            }
<<<<<<< HEAD

            auto& targetHosts = ret.value();
            for (auto& target : targetHosts) {
                LOG(INFO) << "Survey target host " << target;
                // If this space rely on group and zone we should check whether the zone
                // which luck host is belong to have hold the same partition.
                if (dependentOnGroup && !checkZoneLegal(h, target, partId)) {
                    LOG(INFO) << "Host " << target << "'s zone have hold part " << partId;
                    continue;
                }

                newHostParts[target].emplace_back(partId);
                LOG(INFO) << "Move part " << partId << " from " << h << " to " << target;
                tasks.emplace_back(plan_->id_,
                                   spaceId,
                                   partId,
                                   h,
                                   target,
                                   kv_,
                                   client_.get());
                break;
            }
=======
            auto& luckyHost = ret.value();
            newHostParts[luckyHost].emplace_back(partId);
            tasks.emplace_back(plan_->id_,
                               spaceId,
                               partId,
                               h,
                               luckyHost,
                               kv_,
                               client_);
>>>>>>> f0a4732d
        }
    }

    if (newHostParts.size() < 2) {
        LOG(INFO) << "Too few hosts, no need for balance!";
        return cpp2::ErrorCode::E_NO_VALID_HOST;
    }
    // 2. Make all hosts in newHostParts balanced
    if (balanceParts(plan_->id_, spaceId, newHostParts, totalParts, tasks)) {
        return tasks;
    } else {
        return cpp2::ErrorCode::E_BAD_BALANCE_PLAN;
    }
}

bool Balancer::balanceParts(BalanceID balanceId,
                            GraphSpaceID spaceId,
                            HostParts& newHostParts,
                            int32_t totalParts,
                            std::vector<BalanceTask>& tasks) {
    auto avgLoad = static_cast<float>(totalParts) / newHostParts.size();
    VLOG(3) << "The expect avg load is " << avgLoad;
    int32_t minLoad = std::floor(avgLoad);
    int32_t maxLoad = std::ceil(avgLoad);
    LOG(INFO) << "The min load is " << minLoad << " max load is " << maxLoad;
    auto hosts = sortedHostsByParts(newHostParts);
    if (hosts.size() == 0) {
        LOG(ERROR) << "Host is empty";
        return false;
    }

    auto maxPartsHost = hosts.back();
    auto minPartsHost = hosts.front();
    auto lastDelta = maxPartsHost.second - minPartsHost.second + 1;
    while (maxPartsHost.second > maxLoad ||
           minPartsHost.second < minLoad ||
           maxPartsHost.second - minPartsHost.second < lastDelta) {
        auto& partsFrom = newHostParts[maxPartsHost.first];
        auto& partsTo = newHostParts[minPartsHost.first];
        std::sort(partsFrom.begin(), partsFrom.end());
        std::sort(partsTo.begin(), partsTo.end());

        VLOG(3) << maxPartsHost.first << ":" << partsFrom.size()
                << " -> " << minPartsHost.first << ":" << partsTo.size()
                << ", lastDelta=" << lastDelta;
        std::vector<PartitionID> diff;
        std::set_difference(partsFrom.begin(), partsFrom.end(), partsTo.begin(), partsTo.end(),
                            std::inserter(diff, diff.begin()));
        bool noAction = true;
        for (auto& partId : diff) {
            VLOG(3) << "partsFrom size " << partsFrom.size()
                    << " partsTo size " << partsTo.size()
                    << " minLoad " << minLoad << " maxLoad " << maxLoad;
            if (partsFrom.size() == partsTo.size() + 1 ||
                partsFrom.size() == (size_t)minLoad ||
                partsTo.size() == (size_t)maxLoad) {
                LOG(INFO) << "No need to move any parts from "
                          << maxPartsHost.first << " to " << minPartsHost.first;
                break;
            }

            LOG(INFO) << "[space:" << spaceId << ", part:" << partId << "] "
                      << maxPartsHost.first << "->" << minPartsHost.first;
            auto it = std::find(partsFrom.begin(), partsFrom.end(), partId);
            if (it == partsFrom.end()) {
                LOG(ERROR) << "Part " << partId << " not found in partsFrom";
                return false;
            }

            partsFrom.erase(it);
            if (std::find(partsTo.begin(), partsTo.end(), partId) != partsTo.end()) {
                LOG(ERROR) << "Part " << partId << " already existed in partsTo";
                return false;
            }

            partsTo.emplace_back(partId);
            tasks.emplace_back(balanceId,
                               spaceId,
                               partId,
                               maxPartsHost.first,
                               minPartsHost.first,
                               kv_,
                               client_);
            noAction = false;
        }
        if (noAction) {
            LOG(INFO) << "Here is no action";
            break;
        }
        lastDelta = maxPartsHost.second - minPartsHost.second;
        hosts = sortedHostsByParts(newHostParts);
        maxPartsHost = hosts.back();
        minPartsHost = hosts.front();
    }
    std::random_device rd;
    std::mt19937 g(rd());
    std::shuffle(tasks.begin(), tasks.end(), g);
    LOG(INFO) << "Balance tasks num: " << tasks.size();
    for (auto& task : tasks) {
        LOG(INFO) << task.taskIdStr();
    }
    return true;
}

bool Balancer::getHostParts(GraphSpaceID spaceId,
                            bool dependentOnGroup,
                            HostParts& hostParts,
                            int32_t& totalParts) {
    folly::SharedMutex::ReadHolder rHolder(LockUtils::spaceLock());
    auto prefix = MetaServiceUtils::partPrefix(spaceId);
    std::unique_ptr<kvstore::KVIterator> iter;
    auto code = kv_->prefix(kDefaultSpaceId, kDefaultPartId, prefix, &iter);
    if (code != kvstore::ResultCode::SUCCEEDED) {
        LOG(ERROR) << "Access kvstore failed, spaceId " << spaceId;
        return false;
    }

    while (iter->valid()) {
        auto key = iter->key();
        PartitionID partId;
        memcpy(&partId, key.data() + prefix.size(), sizeof(PartitionID));
        auto partHosts = MetaServiceUtils::parsePartVal(iter->val());
        for (auto& ph : partHosts) {
            hostParts[ph].emplace_back(partId);
        }
        totalParts++;
        iter->next();
    }

    LOG(INFO) << "Host parts size: " << hostParts.size();
    auto key = MetaServiceUtils::spaceKey(spaceId);
    std::string value;
    code = kv_->get(kDefaultSpaceId, kDefaultPartId, key, &value);
    if (code != kvstore::ResultCode::SUCCEEDED) {
        LOG(ERROR) << "Access kvstore failed, spaceId " << spaceId;
        return false;
    }

    auto properties = MetaServiceUtils::parseSpace(value);
    CHECK_EQ(totalParts, properties.get_partition_num());
    if (dependentOnGroup) {
        auto groupName = *properties.get_group_name();
        LOG(INFO) << "Group Name: " << groupName;
        auto groupKey = MetaServiceUtils::groupKey(groupName);
        std::string groupValue;
        code = kv_->get(kDefaultSpaceId, kDefaultPartId, groupKey, &groupValue);
        if (code != kvstore::ResultCode::SUCCEEDED) {
            LOG(ERROR) << "Get group " << groupName << " failed";
            return false;
        }

        // zoneHosts use to record this host belong to zone's hosts
        std::unordered_map<std::pair<HostAddr, std::string>, std::vector<HostAddr>> zoneHosts;
        auto zoneNames = MetaServiceUtils::parseZoneNames(std::move(groupValue));
        for (auto zoneName : zoneNames) {
            auto zoneKey = MetaServiceUtils::zoneKey(zoneName);
            std::string zoneValue;
            code = kv_->get(kDefaultSpaceId, kDefaultPartId, zoneKey, &zoneValue);
            if (code != kvstore::ResultCode::SUCCEEDED) {
                LOG(ERROR) << "Get zone " << zoneName << " failed";
                return false;
            }

            auto hosts = MetaServiceUtils::parseZoneHosts(std::move(zoneValue));
            for (const auto& host : hosts) {
                auto pair = std::pair<HostAddr, std::string>(std::move(host),
                                                             std::move(zoneName));
                auto& hs = zoneHosts[std::move(pair)];
                hs.insert(hs.end(), hosts.begin(), hosts.end());
            }
        }

        for (auto it = hostParts.begin(); it != hostParts.end(); it++) {
            auto host = it->first;
            auto zoneIter = std::find_if(zoneHosts.begin(), zoneHosts.end(),
                                         [host](const auto& pair) -> bool {
                return host == pair.first.first;
            });

            if (zoneIter == zoneHosts.end()) {
                LOG(INFO) << it->first << " have lost";
                continue;
            }

            auto& hosts = zoneIter->second;
            auto name = zoneIter->first.second;
            for (auto hostIter = hosts.begin(); hostIter != hosts.end(); hostIter++) {
                auto partIter = hostParts.find(*hostIter);
                zoneParts_[it->first] = ZoneNameAndParts(name, partIter->second);
            }
        }
    }

    totalParts *= properties.get_replica_factor();
    return true;
}

void Balancer::calDiff(const HostParts& hostParts,
                       const std::vector<HostAddr>& activeHosts,
                       std::vector<HostAddr>& expand,
                       std::vector<HostAddr>& lost) {
    for (auto it = hostParts.begin(); it != hostParts.end(); it++) {
        VLOG(1) << "Original Host " << it->first << ", parts " << it->second.size();
        if (std::find(activeHosts.begin(), activeHosts.end(), it->first) == activeHosts.end() &&
            std::find(lost.begin(), lost.end(), it->first) == lost.end()) {
            lost.emplace_back(it->first);
        }
    }
    for (auto& h : activeHosts) {
        VLOG(1) << "Active host " << h;
        if (hostParts.find(h) == hostParts.end()) {
            expand.emplace_back(h);
        }
    }
}

std::vector<std::pair<HostAddr, int32_t>>
Balancer::sortedHostsByParts(const HostParts& hostParts) {
    std::vector<std::pair<HostAddr, int32_t>> hosts;
    for (auto it = hostParts.begin(); it != hostParts.end(); it++) {
        hosts.emplace_back(it->first, it->second.size());
    }
    std::sort(hosts.begin(), hosts.end(), [](const auto& l, const auto& r) {
        return l.second < r.second;
    });
    return hosts;
}

Status Balancer::checkReplica(const HostParts& hostParts,
                              const std::vector<HostAddr>& activeHosts,
                              int32_t replica,
                              PartitionID partId) {
    // check host hold the part and alive
    auto checkPart = [&] (const auto& entry) {
        const auto& host = entry.first;
        const auto& parts = entry.second;
        return std::find(parts.begin(), parts.end(), partId) != parts.end() &&
               std::find(activeHosts.begin(), activeHosts.end(), host) != activeHosts.end();
    };
    auto aliveReplica = std::count_if(hostParts.begin(), hostParts.end(), checkPart);
    if (aliveReplica >= replica / 2 + 1) {
        return Status::OK();
    }
    return Status::Error("Not enough alive host hold the part %d", partId);
}

StatusOr<std::vector<HostAddr>> Balancer::hostWithMinimalParts(const HostParts& hostParts,
                                                               PartitionID partId) {
    auto hosts = sortedHostsByParts(hostParts);
    std::vector<HostAddr> result;
    for (auto& h : hosts) {
        auto it = hostParts.find(h.first);
        if (it == hostParts.end()) {
            LOG(ERROR) << "Host " << h.first << " not found";
            return Status::Error("Host not found");
        }

        if (std::find(it->second.begin(), it->second.end(), partId) == it->second.end()) {
            result.emplace_back(std::move(h).first);
        }
    }

    if (result.empty()) {
        return Status::Error("No host is suitable for %d", partId);
    } else {
        return result;
    }
}

cpp2::ErrorCode Balancer::leaderBalance() {
    if (running_) {
        LOG(INFO) << "Balance process still running";
        return cpp2::ErrorCode::E_BALANCER_RUNNING;
    }

    folly::Promise<Status> promise;
    auto future = promise.getFuture();
    // Space ID, Replica Factor and Dependent On Group
    std::vector<std::tuple<GraphSpaceID, int32_t, bool>> spaces;
    if (!getAllSpaces(spaces)) {
        LOG(ERROR) << "Can't get spaces";
        return cpp2::ErrorCode::E_STORE_FAILURE;
    }

    bool expected = false;
    if (inLeaderBalance_.compare_exchange_strong(expected, true)) {
        hostLeaderMap_.reset(new HostLeaderMap);
        auto status = client_->getLeaderDist(hostLeaderMap_.get()).get();
        if (!status.ok() || hostLeaderMap_->empty()) {
            LOG(ERROR) << "Get leader distribution failed";
            inLeaderBalance_ = false;
            return cpp2::ErrorCode::E_RPC_FAILURE;
        }

        std::vector<folly::SemiFuture<Status>> futures;
        for (const auto& spaceInfo : spaces) {
            auto spaceId = std::get<0>(spaceInfo);
            auto replicaFactor = std::get<1>(spaceInfo);
            auto dependentOnGroup = std::get<2>(spaceInfo);
            LeaderBalancePlan plan;
            auto balanceResult = buildLeaderBalancePlan(hostLeaderMap_.get(),
                                                        spaceId,
                                                        replicaFactor,
                                                        dependentOnGroup,
                                                        plan);
            if (!balanceResult) {
                LOG(ERROR) << "Building leader balance plan failed "
                           << "Space: " << spaceId;;
                continue;
            }
            simplifyLeaderBalnacePlan(spaceId, plan);
            for (const auto& task : plan) {
                futures.emplace_back(client_->transLeader(std::get<0>(task), std::get<1>(task),
                                                          std::move(std::get<2>(task)),
                                                          std::move(std::get<3>(task))));
            }
        }

        int32_t failed = 0;
        folly::collectAll(futures).thenTry([&](const auto& result) {
            auto tries = result.value();
            for (const auto& t : tries) {
                if (!t.value().ok()) {
                    ++failed;
                }
            }
        }).wait();

        inLeaderBalance_ = false;
        if (failed != 0) {
            LOG(ERROR) << failed << " partiton failed to transfer leader";
        }
        return cpp2::ErrorCode::SUCCEEDED;
    }
    return cpp2::ErrorCode::E_BALANCER_RUNNING;
}

bool Balancer::buildLeaderBalancePlan(HostLeaderMap* hostLeaderMap,
                                      GraphSpaceID spaceId,
                                      int32_t replicaFactor,
                                      bool dependentOnGroup,
                                      LeaderBalancePlan& plan,
                                      bool useDeviation) {
    PartAllocation peersMap;
    HostParts leaderHostParts;
    size_t leaderParts = 0;
    // store peers of all paritions in peerMap
    folly::SharedMutex::ReadHolder rHolder(LockUtils::spaceLock());
    auto prefix = MetaServiceUtils::partPrefix(spaceId);
    std::unique_ptr<kvstore::KVIterator> iter;
    auto ret = kv_->prefix(kDefaultSpaceId, kDefaultPartId, prefix, &iter);
    if (ret != kvstore::ResultCode::SUCCEEDED) {
        LOG(ERROR) << "Access kvstore failed, spaceId " << spaceId;
        return false;
    }

    while (iter->valid()) {
        auto key = iter->key();
        PartitionID partId;
        memcpy(&partId, key.data() + prefix.size(), sizeof(PartitionID));
        auto peers = MetaServiceUtils::parsePartVal(iter->val());
        peersMap[partId] = std::move(peers);
        ++leaderParts;
        iter->next();
    }

    int32_t totalParts = 0;
    HostParts allHostParts;
    auto result = getHostParts(spaceId, dependentOnGroup, allHostParts, totalParts);
    if (!result || totalParts == 0 || allHostParts.empty()) {
        LOG(ERROR) << "Invalid space " << spaceId;
        return false;
    }

    std::unordered_set<HostAddr> activeHosts;
    for (const auto& host : *hostLeaderMap) {
        // only balance leader between hosts which have valid partition
        if (!allHostParts[host.first].empty()) {
            activeHosts.emplace(host.first);
            leaderHostParts[host.first] = (*hostLeaderMap)[host.first][spaceId];
        }
    }

    if (activeHosts.empty()) {
        LOG(ERROR) << "No active hosts";
        return false;
    }

    if (dependentOnGroup) {
        for (auto it = allHostParts.begin(); it != allHostParts.end(); it++) {
            auto min = it->second.size() / replicaFactor;
            VLOG(3) << "Host: " << it->first << " Bounds: " << min << " : " << min + 1;
            hostBounds_[it->first] = std::make_pair(min, min + 1);
        }
    } else {
        size_t activeSize = activeHosts.size();
        size_t globalAvg = leaderParts / activeSize;
        size_t globalMin = globalAvg;
        size_t globalMax = globalAvg;
        if (leaderParts % activeSize != 0) {
            globalMax += 1;
        }

        if (useDeviation) {
            globalMin = std::ceil(static_cast<double> (leaderParts) / activeSize *
                                  (1 - FLAGS_leader_balance_deviation));
            globalMax = std::floor(static_cast<double> (leaderParts) / activeSize *
                                   (1 + FLAGS_leader_balance_deviation));
        }
        VLOG(3) << "Build leader balance plan, expected min load: " << globalMin
                << ", max load: " << globalMax << " avg: " << globalAvg;

        for (auto it = allHostParts.begin(); it != allHostParts.end(); it++) {
            hostBounds_[it->first] = std::make_pair(globalMin, globalMax);
        }
    }

    while (true) {
        int32_t taskCount = 0;
        bool hasUnbalancedHost = false;
        for (const auto& hostEntry : leaderHostParts) {
            auto host = hostEntry.first;
            auto& hostMinLoad = hostBounds_[host].first;
            auto& hostMaxLoad = hostBounds_[host].second;
            int32_t partSize = hostEntry.second.size();
            if (hostMinLoad <= partSize && partSize <= hostMaxLoad) {
                VLOG(3) << partSize << " is between min load "
                        << hostMinLoad << " and max load " << hostMaxLoad;
                continue;
            }

            hasUnbalancedHost = true;
            if (partSize < hostMinLoad) {
                // need to acquire leader from other hosts
                LOG(INFO) << "Acquire leaders to host: " << host
                          << " loading: " << partSize
                          << " min loading " << hostMinLoad;
                taskCount += acquireLeaders(allHostParts, leaderHostParts, peersMap,
                                            activeHosts, host, plan, spaceId);
            } else {
                // need to transfer leader to other hosts
                LOG(INFO) << "Giveup leaders from host: " << host
                          << " loading: " << partSize
                          << " max loading " << hostMaxLoad;
                taskCount += giveupLeaders(leaderHostParts, peersMap,
                                           activeHosts, host, plan, spaceId);
            }
        }

        // If every host is balanced or no more task during this loop, then the plan is done
        if (!hasUnbalancedHost || taskCount == 0) {
            LOG(INFO) << "Not need balance";
            break;
        }
    }
    return true;
}

int32_t Balancer::acquireLeaders(HostParts& allHostParts,
                                 HostParts& leaderHostParts,
                                 PartAllocation& peersMap,
                                 std::unordered_set<HostAddr>& activeHosts,
                                 const HostAddr& target,
                                 LeaderBalancePlan& plan,
                                 GraphSpaceID spaceId) {
    // host will loop for the partition which is not leader, and try to acuire the leader
    int32_t taskCount = 0;
    std::vector<PartitionID> diff;
    std::set_difference(allHostParts[target].begin(), allHostParts[target].end(),
                        leaderHostParts[target].begin(), leaderHostParts[target].end(),
                        std::back_inserter(diff));
    auto& targetLeaders = leaderHostParts[target];
    size_t minLoad = hostBounds_[target].first;
    for (const auto& partId : diff) {
        VLOG(3) << "Try acquire leader for part " << partId;
        // find the leader of partId
        auto sources = peersMap[partId];
        for (const auto& source : sources) {
            if (source == target || !activeHosts.count(source)) {
                continue;
            }

            // if peer is the leader of partId and can transfer, then transfer it to host
            auto& sourceLeaders = leaderHostParts[source];
            VLOG(3) << "Check peer: " << source << " min load: " << minLoad
                    << " peerLeaders size: " << sourceLeaders.size();
            auto it = std::find(sourceLeaders.begin(), sourceLeaders.end(), partId);
            if (it != sourceLeaders.end() && minLoad < sourceLeaders.size()) {
                sourceLeaders.erase(it);
                targetLeaders.emplace_back(partId);
                plan.emplace_back(spaceId, partId, source, target);
                LOG(INFO) << "acquire plan trans leader space: " << spaceId
                          << " part: " << partId
                          << " from " << source.host << ":" << source.port
                          << " to " << target.host << ":" << target.port;
                ++taskCount;
                break;
            }
        }

        // if host has enough leader, just return
        if (targetLeaders.size() == minLoad) {
            LOG(INFO) << "Host: " << target  << "'s leader reach " << minLoad;
            break;
        }
    }
    return taskCount;
}

int32_t Balancer::giveupLeaders(HostParts& leaderParts,
                                PartAllocation& peersMap,
                                std::unordered_set<HostAddr>& activeHosts,
                                const HostAddr& source,
                                LeaderBalancePlan& plan,
                                GraphSpaceID spaceId) {
    int32_t taskCount = 0;
    auto& sourceLeaders = leaderParts[source];
    size_t maxLoad = hostBounds_[source].second;
    // host will try to transfer the extra leaders to other peers
    for (auto it = sourceLeaders.begin(); it != sourceLeaders.end(); it++) {
        // find the leader of partId
        auto partId = *it;
        const auto& targets = peersMap[partId];

        // leader should move to the peer with lowest loading
        auto target = std::min_element(targets.begin(), targets.end(),
                                       [&](const auto &l, const auto &r) -> bool {
                                           if (source == l || !activeHosts.count(l)) {
                                               return false;
                                           }
                                           return leaderParts[l].size() < leaderParts[r].size();
                                       });
        // If peer can accept this partition leader, than host will transfer to the peer
        auto& targetLeaders = leaderParts[*target];
        int32_t targetLeaderSize = targetLeaders.size();
        if (targetLeaderSize < hostBounds_[*target].second) {
            it = sourceLeaders.erase(it);
            targetLeaders.emplace_back(partId);
            plan.emplace_back(spaceId, partId, source, *target);
            LOG(INFO) << "giveup plan trans leader space: " << spaceId
                      << " part: " << partId
                      << " from " << source.host << ":" << source.port
                      << " to " << target->host << ":" << target->port;
            ++taskCount;
        }

        // if host has enough leader, just return
        if (sourceLeaders.size() == maxLoad) {
            LOG(INFO) << "Host: " << source  << "'s leader reach " << maxLoad;
            break;
        }
    }
    return taskCount;
}

void Balancer::simplifyLeaderBalnacePlan(GraphSpaceID spaceId, LeaderBalancePlan& plan) {
    // Within a leader balance plan, a partition may be moved several times, but actually
    // we only need to transfer the leadership of a partition from the first host to the
    // last host, and ignore the intermediate ones
    std::unordered_map<PartitionID, LeaderBalancePlan> buckets;
    for (auto& task : plan) {
        buckets[std::get<1>(task)].emplace_back(task);
    }
    plan.clear();
    for (const auto& partEntry : buckets) {
        plan.emplace_back(spaceId, partEntry.first,
                          std::get<2>(partEntry.second.front()),
                          std::get<3>(partEntry.second.back()));
    }
}

bool Balancer::checkZoneLegal(const HostAddr& source,
                              const HostAddr& destination,
                              PartitionID part) {
    VLOG(3) << "Check " << source << " : " << destination
            << " with part " << part;
    auto sourceIter = std::find_if(zoneParts_.begin(), zoneParts_.end(),
                                   [&source](const auto& pair) {
        return source == pair.first;
    });

    auto partIter = std::find_if(zoneParts_.begin(), zoneParts_.end(),
                                 [&destination](const auto& pair) {
        return destination == pair.first;
    });

    if (sourceIter->second.first == partIter->second.first) {
        LOG(INFO) << source << " --> " << destination
                  << " transfer in the same zone";
        return true;
    }

    if (partIter == zoneParts_.end()) {
        LOG(ERROR) << "Host " << destination << " not found";
        return false;
    }

    auto& parts = partIter->second.second;
    auto it = std::find(parts.begin(), parts.end(), part);
    if (it != parts.end()) {
        LOG(ERROR) << "Part " << part << " have existed";
        return false;
    }
    return true;
}

}  // namespace meta
}  // namespace nebula<|MERGE_RESOLUTION|>--- conflicted
+++ resolved
@@ -198,14 +198,8 @@
         LOG(ERROR) << "Can't get all spaces";
         return cpp2::ErrorCode::E_STORE_FAILURE;
     }
-<<<<<<< HEAD
-
-    plan_ = std::make_unique<BalancePlan>(time::WallClock::fastNowInSec(), kv_, client_.get());
+    plan_ = std::make_unique<BalancePlan>(time::WallClock::fastNowInSec(), kv_, client_);
     for (const auto& spaceInfo : spaces) {
-=======
-    plan_ = std::make_unique<BalancePlan>(time::WallClock::fastNowInSec(), kv_, client_);
-    for (auto spaceInfo : spaces) {
->>>>>>> f0a4732d
         auto taskRet = genTasks(std::get<0>(spaceInfo),
                                 std::get<1>(spaceInfo),
                                 std::get<2>(spaceInfo),
@@ -298,7 +292,6 @@
                 LOG(ERROR) << "Can't find a host which doesn't have part:" << partId;
                 return cpp2::ErrorCode::E_NO_VALID_HOST;
             }
-<<<<<<< HEAD
 
             auto& targetHosts = ret.value();
             for (auto& target : targetHosts) {
@@ -318,20 +311,9 @@
                                    h,
                                    target,
                                    kv_,
-                                   client_.get());
+                                   client_);
                 break;
             }
-=======
-            auto& luckyHost = ret.value();
-            newHostParts[luckyHost].emplace_back(partId);
-            tasks.emplace_back(plan_->id_,
-                               spaceId,
-                               partId,
-                               h,
-                               luckyHost,
-                               kv_,
-                               client_);
->>>>>>> f0a4732d
         }
     }
 
