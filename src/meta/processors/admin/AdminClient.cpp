--- conflicted
+++ resolved
@@ -574,20 +574,9 @@
     return future;
 }
 
-<<<<<<< HEAD
 folly::Future<StatusOr<std::pair<std::string, nebula::cpp2::PartitionBackupInfo>>>
 AdminClient::createSnapshot(GraphSpaceID spaceId, const std::string& name, const HostAddr& host) {
-    if (injector_) {
-        return injector_->createSnapshot();
-    }
-
     folly::Promise<StatusOr<std::pair<std::string, nebula::cpp2::PartitionBackupInfo>>> pro;
-=======
-folly::Future<StatusOr<std::string>> AdminClient::createSnapshot(GraphSpaceID spaceId,
-                                                                 const std::string& name,
-                                                                 const HostAddr& host) {
-    folly::Promise<StatusOr<std::string>> pro;
->>>>>>> c6f13f64
     auto f = pro.getFuture();
 
     auto* evb = ioThreadPool_->getEventBase();
