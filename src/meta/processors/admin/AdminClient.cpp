--- conflicted
+++ resolved
@@ -737,7 +737,6 @@
     return f;
 }
 
-<<<<<<< HEAD
 folly::Future<StatusOr<nebula::cpp2::DirInfo>> AdminClient::listClusterInfo(const HostAddr& host) {
     folly::Promise<StatusOr<nebula::cpp2::DirInfo>> pro;
     auto f = pro.getFuture();
@@ -770,7 +769,5 @@
     return f;
 }
 
-=======
->>>>>>> 9bfb3e6b
 }  // namespace meta
 }  // namespace nebula
