--- conflicted
+++ resolved
@@ -22,30 +22,6 @@
                                                             std::vector<PartitionID>>>;
 using HandleResultOpt = folly::Optional<std::function<void(storage::cpp2::AdminExecResp&&)>>;
 
-<<<<<<< HEAD
-class FaultInjector {
-public:
-    virtual ~FaultInjector() = default;
-    virtual folly::Future<Status> transLeader() = 0;
-    virtual folly::Future<Status> addPart() = 0;
-    virtual folly::Future<Status> addLearner() = 0;
-    virtual folly::Future<Status> waitingForCatchUpData() = 0;
-    virtual folly::Future<Status> memberChange() = 0;
-    virtual folly::Future<Status> updateMeta() = 0;
-    virtual folly::Future<Status> removePart() = 0;
-    virtual folly::Future<Status> checkPeers() = 0;
-    virtual folly::Future<Status> getLeaderDist(HostLeaderMap* hostLeaderMap) = 0;
-    virtual folly::Future<StatusOr<std::pair<std::string, nebula::cpp2::PartitionBackupInfo>>>
-    createSnapshot() = 0;
-    virtual folly::Future<Status> dropSnapshot() = 0;
-    virtual folly::Future<Status> blockingWrites() = 0;
-    virtual folly::Future<Status> rebuildTagIndex() = 0;
-    virtual folly::Future<Status> rebuildEdgeIndex() = 0;
-    virtual folly::Future<Status> addTask() = 0;
-};
-
-=======
->>>>>>> c6f13f64
 static const HostAddr kRandomPeer("", 0);
 
 class AdminClient {
@@ -103,14 +79,8 @@
 
     virtual folly::Future<Status> getLeaderDist(HostLeaderMap* result);
 
-<<<<<<< HEAD
-    folly::Future<StatusOr<std::pair<std::string, nebula::cpp2::PartitionBackupInfo>>>
+    virtual folly::Future<StatusOr<std::pair<std::string, nebula::cpp2::PartitionBackupInfo>>>
     createSnapshot(GraphSpaceID spaceId, const std::string& name, const HostAddr& host);
-=======
-    virtual folly::Future<StatusOr<std::string>> createSnapshot(GraphSpaceID spaceId,
-                                                                const std::string& name,
-                                                                const HostAddr& host);
->>>>>>> c6f13f64
 
     virtual folly::Future<Status> dropSnapshot(GraphSpaceID spaceId,
                                                const std::string& name,
