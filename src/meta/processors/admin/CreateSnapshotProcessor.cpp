/* Copyright (c) 2019 vesoft inc. All rights reserved.
 *
 * This source code is licensed under Apache 2.0 License,
 * attached with Common Clause Condition 1.0, found in the LICENSES directory.
 */


#include "meta/processors/admin/CreateSnapshotProcessor.h"
#include "meta/processors/admin/SnapShot.h"
#include "meta/ActiveHostsMan.h"

namespace nebula {
namespace meta {

ErrorOr<cpp2::ErrorCode, bool> CreateSnapshotProcessor::isIndexRebuilding() {
    folly::SharedMutex::ReadHolder rHolder(LockUtils::spaceLock());
    const auto& prefix = MetaServiceUtils::rebuildIndexStatusPrefix();
    auto ret = doPrefix(prefix);
    if (!nebula::ok(ret)) {
        auto retCode = nebula::error(ret);
        LOG(ERROR) << "Prefix index rebuilding state failed, result code: "
                   << static_cast<int32_t>(retCode);;
        return retCode;
    }

    auto iter = nebula::value(ret).get();
    while (iter->valid()) {
        if (iter->val() == "RUNNING") {
            return true;
        }
        iter->next();
    }

    return false;
}

void CreateSnapshotProcessor::process(const cpp2::CreateSnapshotReq&) {
    // check the index rebuild. not allowed to create snapshot when index rebuilding.

<<<<<<< HEAD
    auto result = MetaServiceUtils::isIndexRebuilding(kvstore_);
    if (!nebula::ok(result)) {
        handleErrorCode(MetaCommon::to(nebula::error(result)));
=======
    auto result = isIndexRebuilding();
    if (!nebula::ok(result)) {
        handleErrorCode(nebula::error(result));
>>>>>>> 9bfb3e6b
        onFinished();
        return;
    }

    if (nebula::value(result)) {
        LOG(ERROR) << "Index is rebuilding, not allowed to create snapshot.";
        handleErrorCode(cpp2::ErrorCode::E_SNAPSHOT_FAILURE);
        onFinished();
        return;
    }

    auto snapshot = folly::format("SNAPSHOT_{}", MetaServiceUtils::genTimestampStr()).str();
    folly::SharedMutex::WriteHolder wHolder(LockUtils::snapshotLock());

    auto activeHostsRet = ActiveHostsMan::getActiveHosts(kvstore_);
    if (!nebula::ok(activeHostsRet)) {
        handleErrorCode(nebula::error(activeHostsRet));
        onFinished();
        return;
    }
    auto hosts = std::move(nebula::value(activeHostsRet));

    if (hosts.empty()) {
        LOG(ERROR) << "There is no active hosts";
        handleErrorCode(cpp2::ErrorCode::E_NO_HOSTS);
        onFinished();
        return;
    }

    // step 1 : Let recode the snapshot to meta , default snapshot status is CREATING.
    //          The purpose of this is to handle the failure of the checkpoint.
    std::vector<kvstore::KV> data;
    data.emplace_back(MetaServiceUtils::snapshotKey(snapshot),
                      MetaServiceUtils::snapshotVal(cpp2::SnapshotStatus::INVALID,
                                                    NetworkUtils::toHostsStr(hosts)));

    auto putRet = doSyncPut(std::move(data));
    if (putRet != cpp2::ErrorCode::SUCCEEDED) {
        LOG(ERROR) << "Write snapshot meta error";
        handleErrorCode(putRet);
        onFinished();
        return;
    }

    // step 2 : Blocking all writes action for storage engines.
    auto signRet = Snapshot::instance(kvstore_, client_)->blockingWrites(SignType::BLOCK_ON);
    if (signRet != cpp2::ErrorCode::SUCCEEDED) {
        LOG(ERROR) << "Send blocking sign to storage engine error";
        handleErrorCode(signRet);
        cancelWriteBlocking();
        onFinished();
        return;
    }

    // step 3 : Create checkpoint for all storage engines and meta engine.
    auto csRet = Snapshot::instance(kvstore_,  client_)->createSnapshot(snapshot);
    if (!nebula::ok(csRet)) {
        LOG(ERROR) << "Checkpoint create error on storage engine";
        handleErrorCode(nebula::error(csRet));
        cancelWriteBlocking();
        onFinished();
        return;
    }

    // step 4 : checkpoint created done, so release the write blocking.
    auto unbRet = cancelWriteBlocking();
    if (unbRet != cpp2::ErrorCode::SUCCEEDED) {
        LOG(ERROR) << "Create snapshot failed on meta server" << snapshot;
        handleErrorCode(unbRet);
        onFinished();
        return;
    }

    // step 5 : create checkpoint for meta server.
    auto meteRet = kvstore_->createCheckpoint(kDefaultSpaceId, snapshot);
    if (meteRet.isLeftType()) {
        LOG(ERROR) << "Create snapshot failed on meta server" << snapshot;
        handleErrorCode(cpp2::ErrorCode::E_STORE_FAILURE);
        onFinished();
        return;
    }

    // step 6 : update snapshot status from INVALID to VALID.
    data.emplace_back(MetaServiceUtils::snapshotKey(snapshot),
                      MetaServiceUtils::snapshotVal(cpp2::SnapshotStatus::VALID,
                                                    NetworkUtils::toHostsStr(hosts)));

    putRet = doSyncPut(std::move(data));
    if (putRet != cpp2::ErrorCode::SUCCEEDED) {
        LOG(ERROR) << "All checkpoint creations are done, "
                      "but update checkpoint status error. "
                      "snapshot : " << snapshot;
        handleErrorCode(putRet);
    }

    LOG(INFO) << "Create snapshot " << snapshot << " successfully";
    onFinished();
}

cpp2::ErrorCode CreateSnapshotProcessor::cancelWriteBlocking() {
    auto signRet = Snapshot::instance(kvstore_, client_)->blockingWrites(SignType::BLOCK_OFF);
    if (signRet != cpp2::ErrorCode::SUCCEEDED) {
        LOG(ERROR) << "Cancel write blocking error";
        return signRet;
    }
    return cpp2::ErrorCode::SUCCEEDED;
}

}  // namespace meta
}  // namespace nebula
<|MERGE_RESOLUTION|>--- conflicted
+++ resolved
@@ -12,40 +12,12 @@
 namespace nebula {
 namespace meta {
 
-ErrorOr<cpp2::ErrorCode, bool> CreateSnapshotProcessor::isIndexRebuilding() {
-    folly::SharedMutex::ReadHolder rHolder(LockUtils::spaceLock());
-    const auto& prefix = MetaServiceUtils::rebuildIndexStatusPrefix();
-    auto ret = doPrefix(prefix);
-    if (!nebula::ok(ret)) {
-        auto retCode = nebula::error(ret);
-        LOG(ERROR) << "Prefix index rebuilding state failed, result code: "
-                   << static_cast<int32_t>(retCode);;
-        return retCode;
-    }
-
-    auto iter = nebula::value(ret).get();
-    while (iter->valid()) {
-        if (iter->val() == "RUNNING") {
-            return true;
-        }
-        iter->next();
-    }
-
-    return false;
-}
-
 void CreateSnapshotProcessor::process(const cpp2::CreateSnapshotReq&) {
     // check the index rebuild. not allowed to create snapshot when index rebuilding.
 
-<<<<<<< HEAD
     auto result = MetaServiceUtils::isIndexRebuilding(kvstore_);
     if (!nebula::ok(result)) {
         handleErrorCode(MetaCommon::to(nebula::error(result)));
-=======
-    auto result = isIndexRebuilding();
-    if (!nebula::ok(result)) {
-        handleErrorCode(nebula::error(result));
->>>>>>> 9bfb3e6b
         onFinished();
         return;
     }
