/* Copyright (c) 2019 vesoft inc. All rights reserved.
 *
 * This source code is licensed under Apache 2.0 License,
 * attached with Common Clause Condition 1.0, found in the LICENSES directory.
 */

#include "meta/processors/admin/CreateSnapshotProcessor.h"
#include "meta/processors/admin/SnapShot.h"
#include "meta/ActiveHostsMan.h"

namespace nebula {
namespace meta {

<<<<<<< HEAD
=======
ErrorOr<nebula::cpp2::ErrorCode, bool> CreateSnapshotProcessor::isIndexRebuilding() {
    folly::SharedMutex::ReadHolder rHolder(LockUtils::spaceLock());
    const auto& prefix = MetaServiceUtils::rebuildIndexStatusPrefix();
    auto ret = doPrefix(prefix);
    if (!nebula::ok(ret)) {
        auto retCode = nebula::error(ret);
        LOG(ERROR) << "Prefix index rebuilding state failed, result code: "
                   << static_cast<int32_t>(retCode);;
        return retCode;
    }

    auto iter = nebula::value(ret).get();
    while (iter->valid()) {
        if (iter->val() == "RUNNING") {
            return true;
        }
        iter->next();
    }

    return false;
}

>>>>>>> 8f478884
void CreateSnapshotProcessor::process(const cpp2::CreateSnapshotReq&) {
    // check the index rebuild. not allowed to create snapshot when index rebuilding.

    auto result = MetaServiceUtils::isIndexRebuilding(kvstore_);
    if (!nebula::ok(result)) {
        handleErrorCode(MetaCommon::to(nebula::error(result)));
        onFinished();
        return;
    }

    if (nebula::value(result)) {
        LOG(ERROR) << "Index is rebuilding, not allowed to create snapshot.";
        handleErrorCode(nebula::cpp2::ErrorCode::E_SNAPSHOT_FAILURE);
        onFinished();
        return;
    }

    auto snapshot = folly::format("SNAPSHOT_{}", MetaServiceUtils::genTimestampStr()).str();
    folly::SharedMutex::WriteHolder wHolder(LockUtils::snapshotLock());

    auto activeHostsRet = ActiveHostsMan::getActiveHosts(kvstore_);
    if (!nebula::ok(activeHostsRet)) {
        handleErrorCode(nebula::error(activeHostsRet));
        onFinished();
        return;
    }
    auto hosts = std::move(nebula::value(activeHostsRet));

    if (hosts.empty()) {
        LOG(ERROR) << "There is no active hosts";
        handleErrorCode(nebula::cpp2::ErrorCode::E_NO_HOSTS);
        onFinished();
        return;
    }

    // step 1 : Let recode the snapshot to meta , default snapshot status is CREATING.
    //          The purpose of this is to handle the failure of the checkpoint.
    std::vector<kvstore::KV> data;
    data.emplace_back(MetaServiceUtils::snapshotKey(snapshot),
                      MetaServiceUtils::snapshotVal(cpp2::SnapshotStatus::INVALID,
                                                    NetworkUtils::toHostsStr(hosts)));

    auto putRet = doSyncPut(std::move(data));
    if (putRet != nebula::cpp2::ErrorCode::SUCCEEDED) {
        LOG(ERROR) << "Write snapshot meta error";
        handleErrorCode(putRet);
        onFinished();
        return;
    }

    // step 2 : Blocking all writes action for storage engines.
    auto signRet = Snapshot::instance(kvstore_, client_)->blockingWrites(SignType::BLOCK_ON);
    if (signRet != nebula::cpp2::ErrorCode::SUCCEEDED) {
        LOG(ERROR) << "Send blocking sign to storage engine error";
        handleErrorCode(signRet);
        cancelWriteBlocking();
        onFinished();
        return;
    }

    // step 3 : Create checkpoint for all storage engines and meta engine.
    auto csRet = Snapshot::instance(kvstore_,  client_)->createSnapshot(snapshot);
    if (!nebula::ok(csRet)) {
        LOG(ERROR) << "Checkpoint create error on storage engine";
        handleErrorCode(nebula::error(csRet));
        cancelWriteBlocking();
        onFinished();
        return;
    }

    // step 4 : checkpoint created done, so release the write blocking.
    auto unbRet = cancelWriteBlocking();
    if (unbRet != nebula::cpp2::ErrorCode::SUCCEEDED) {
        LOG(ERROR) << "Create snapshot failed on meta server" << snapshot;
        handleErrorCode(unbRet);
        onFinished();
        return;
    }

    // step 5 : create checkpoint for meta server.
    auto meteRet = kvstore_->createCheckpoint(kDefaultSpaceId, snapshot);
    if (meteRet.isLeftType()) {
        LOG(ERROR) << "Create snapshot failed on meta server" << snapshot;
        handleErrorCode(nebula::cpp2::ErrorCode::E_STORE_FAILURE);
        onFinished();
        return;
    }

    // step 6 : update snapshot status from INVALID to VALID.
    data.emplace_back(MetaServiceUtils::snapshotKey(snapshot),
                      MetaServiceUtils::snapshotVal(cpp2::SnapshotStatus::VALID,
                                                    NetworkUtils::toHostsStr(hosts)));

    putRet = doSyncPut(std::move(data));
    if (putRet != nebula::cpp2::ErrorCode::SUCCEEDED) {
        LOG(ERROR) << "All checkpoint creations are done, "
                      "but update checkpoint status error. "
                      "snapshot : " << snapshot;
        handleErrorCode(putRet);
    }

    LOG(INFO) << "Create snapshot " << snapshot << " successfully";
    onFinished();
}

nebula::cpp2::ErrorCode CreateSnapshotProcessor::cancelWriteBlocking() {
    auto signRet = Snapshot::instance(kvstore_, client_)->blockingWrites(SignType::BLOCK_OFF);
    if (signRet != nebula::cpp2::ErrorCode::SUCCEEDED) {
        LOG(ERROR) << "Cancel write blocking error";
        return signRet;
    }
    return nebula::cpp2::ErrorCode::SUCCEEDED;
}

}  // namespace meta
}  // namespace nebula
<|MERGE_RESOLUTION|>--- conflicted
+++ resolved
@@ -11,37 +11,12 @@
 namespace nebula {
 namespace meta {
 
-<<<<<<< HEAD
-=======
-ErrorOr<nebula::cpp2::ErrorCode, bool> CreateSnapshotProcessor::isIndexRebuilding() {
-    folly::SharedMutex::ReadHolder rHolder(LockUtils::spaceLock());
-    const auto& prefix = MetaServiceUtils::rebuildIndexStatusPrefix();
-    auto ret = doPrefix(prefix);
-    if (!nebula::ok(ret)) {
-        auto retCode = nebula::error(ret);
-        LOG(ERROR) << "Prefix index rebuilding state failed, result code: "
-                   << static_cast<int32_t>(retCode);;
-        return retCode;
-    }
-
-    auto iter = nebula::value(ret).get();
-    while (iter->valid()) {
-        if (iter->val() == "RUNNING") {
-            return true;
-        }
-        iter->next();
-    }
-
-    return false;
-}
-
->>>>>>> 8f478884
 void CreateSnapshotProcessor::process(const cpp2::CreateSnapshotReq&) {
     // check the index rebuild. not allowed to create snapshot when index rebuilding.
 
     auto result = MetaServiceUtils::isIndexRebuilding(kvstore_);
     if (!nebula::ok(result)) {
-        handleErrorCode(MetaCommon::to(nebula::error(result)));
+        handleErrorCode(nebula::error(result));
         onFinished();
         return;
     }
