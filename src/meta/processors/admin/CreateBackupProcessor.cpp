/* Copyright (c) 2020 vesoft inc. All rights reserved.
 *
 * This source code is licensed under Apache 2.0 License,
 * attached with Common Clause Condition 1.0, found in the LICENSES directory.
 */

#include "common/time/TimeUtils.h"

#include "meta/ActiveHostsMan.h"
#include "meta/processors/admin/CreateBackupProcessor.h"
#include "meta/processors/admin/SnapShot.h"

namespace nebula {
namespace meta {

<<<<<<< HEAD
ErrorOr<cpp2::ErrorCode, std::unordered_set<GraphSpaceID>> CreateBackupProcessor::spaceNameToId(
=======
ErrorOr<nebula::cpp2::ErrorCode, std::unordered_set<GraphSpaceID>>
CreateBackupProcessor::spaceNameToId(
>>>>>>> 8f478884
    const std::vector<std::string>* backupSpaces) {
    folly::SharedMutex::ReadHolder rHolder(LockUtils::spaceLock());
    std::unordered_set<GraphSpaceID> spaces;

    if (backupSpaces != nullptr) {
        DCHECK(!backupSpaces->empty());
        std::vector<std::string> keys;
        keys.reserve(backupSpaces->size());

        std::transform(
            backupSpaces->begin(), backupSpaces->end(), std::back_inserter(keys), [](auto& name) {
                return MetaServiceUtils::indexSpaceKey(name);
            });

        auto result = doMultiGet(std::move(keys));
        if (!nebula::ok(result)) {
            auto err = nebula::error(result);
            LOG(ERROR) << "Failed to get space id, error: "
                       << apache::thrift::util::enumNameSafe(err);
            if (err == cpp2::ErrorCode::E_NOT_FOUND) {
                return cpp2::ErrorCode::E_BACKUP_SPACE_NOT_FOUND;
            }
            return err;
        }

        auto values = std::move(nebula::value(result));
        std::transform(std::make_move_iterator(values.begin()),
                       std::make_move_iterator(values.end()),
                       std::inserter(spaces, spaces.end()),
                       [](const std::string& rawID) {
                           return *reinterpret_cast<const GraphSpaceID*>(rawID.c_str());
                       });

    } else {
        const auto& prefix = MetaServiceUtils::spacePrefix();
        auto iterRet = doPrefix(prefix);
        if (!nebula::ok(iterRet)) {
            auto retCode = nebula::error(iterRet);
            LOG(ERROR) << "Space prefix failed, error: "
                       << apache::thrift::util::enumNameSafe(retCode);
            return retCode;
        }

        auto iter = nebula::value(iterRet).get();
        while (iter->valid()) {
            auto spaceId = MetaServiceUtils::spaceId(iter->key());
            auto spaceName = MetaServiceUtils::spaceName(iter->val());
            VLOG(3) << "List spaces " << spaceId << ", name " << spaceName;
            spaces.emplace(spaceId);
            iter->next();
        }
    }

    if (spaces.empty()) {
        LOG(ERROR) << "Failed to create a full backup because there is currently no space.";
        return nebula::cpp2::ErrorCode::E_BACKUP_SPACE_NOT_FOUND;
    }

    return spaces;
}

<<<<<<< HEAD
=======
ErrorOr<nebula::cpp2::ErrorCode, bool> CreateBackupProcessor::isIndexRebuilding() {
    folly::SharedMutex::ReadHolder rHolder(LockUtils::spaceLock());
    const auto& prefix = MetaServiceUtils::rebuildIndexStatusPrefix();
    auto ret = doPrefix(prefix);
    if (!nebula::ok(ret)) {
        auto retCode = nebula::error(ret);
        LOG(ERROR) << "Prefix index rebuilding state failed, result code: "
                   << static_cast<int32_t>(retCode);;
        return retCode;
    }

    auto iter = nebula::value(ret).get();
    while (iter->valid()) {
        if (iter->val() == "RUNNING") {
            return true;
        }
        iter->next();
    }

    return false;
}

>>>>>>> 8f478884
void CreateBackupProcessor::process(const cpp2::CreateBackupReq& req) {
    auto* backupSpaces = req.get_spaces();
    auto* store = static_cast<kvstore::NebulaStore*>(kvstore_);
    if (!store->isLeader(kDefaultSpaceId, kDefaultPartId)) {
        handleErrorCode(nebula::cpp2::ErrorCode::E_LEADER_CHANGED);
        onFinished();
        return;
    }

    auto result = MetaServiceUtils::isIndexRebuilding(kvstore_);
    if (!nebula::ok(result)) {
        LOG(ERROR) << "get Index status failed, not allowed to create backup.";
        handleErrorCode(MetaCommon::to(nebula::error(result)));
        onFinished();
        return;
    }

    if (nebula::value(result)) {
        LOG(ERROR) << "Index is rebuilding, not allowed to create backup.";
        handleErrorCode(nebula::cpp2::ErrorCode::E_BACKUP_BUILDING_INDEX);
        onFinished();
        return;
    }

    folly::SharedMutex::WriteHolder wHolder(LockUtils::snapshotLock());

    auto activeHostsRet = ActiveHostsMan::getActiveHosts(kvstore_);
    if (!nebula::ok(activeHostsRet)) {
        handleErrorCode(nebula::error(activeHostsRet));
        onFinished();
        return;
    }
    auto hosts = std::move(nebula::value(activeHostsRet));

    if (hosts.empty()) {
        LOG(ERROR) << "There has some offline hosts";
        handleErrorCode(nebula::cpp2::ErrorCode::E_NO_HOSTS);
        onFinished();
        return;
    }

    auto spaceIdRet = spaceNameToId(backupSpaces);
    if (!nebula::ok(spaceIdRet)) {
        handleErrorCode(nebula::error(spaceIdRet));
        onFinished();
        return;
    }

    auto spaces = nebula::value(spaceIdRet);

    // The entire process follows mostly snapshot logic.
    std::vector<kvstore::KV> data;
    auto backupName = folly::format("BACKUP_{}", MetaServiceUtils::genTimestampStr()).str();

    data.emplace_back(MetaServiceUtils::snapshotKey(backupName),
                      MetaServiceUtils::snapshotVal(cpp2::SnapshotStatus::INVALID,
                                                    NetworkUtils::toHostsStr(hosts)));
    Snapshot::instance(kvstore_, client_)->setSpaces(spaces);

    // step 1 : Blocking all writes action for storage engines.
    auto ret = Snapshot::instance(kvstore_, client_)->blockingWrites(SignType::BLOCK_ON);
    if (ret != nebula::cpp2::ErrorCode::SUCCEEDED) {
        LOG(ERROR) << "Send blocking sign to storage engine error";
        handleErrorCode(ret);
        ret = Snapshot::instance(kvstore_, client_)->blockingWrites(SignType::BLOCK_OFF);
        if (ret != nebula::cpp2::ErrorCode::SUCCEEDED) {
            LOG(ERROR) << "Cancel write blocking error";
        }
        onFinished();
        return;
    }

    // step 3 : Create checkpoint for all storage engines.
    auto sret = Snapshot::instance(kvstore_, client_)->createSnapshot(backupName);
    if (!nebula::ok(sret)) {
        LOG(ERROR) << "Checkpoint create error on storage engine";
        handleErrorCode(nebula::error(sret));
        ret = Snapshot::instance(kvstore_, client_)->blockingWrites(SignType::BLOCK_OFF);
        if (ret != nebula::cpp2::ErrorCode::SUCCEEDED) {
            LOG(ERROR) << "Cancel write blocking error";
        }
        onFinished();
        return;
    }

    // step 4 created backup for meta(export sst).
    auto backupFiles = MetaServiceUtils::backupSpaces(kvstore_, spaces, backupName, backupSpaces);
    if (!nebula::ok(backupFiles)) {
        LOG(ERROR) << "Failed backup meta";
<<<<<<< HEAD
        handleErrorCode(MetaCommon::to(nebula::error(backupFiles)));
=======
        handleErrorCode(nebula::cpp2::ErrorCode::E_BACKUP_FAILED);
>>>>>>> 8f478884
        onFinished();
        return;
    }

    // step 5 : checkpoint created done, so release the write blocking.
    ret = Snapshot::instance(kvstore_, client_)->blockingWrites(SignType::BLOCK_OFF);
    if (ret != nebula::cpp2::ErrorCode::SUCCEEDED) {
        LOG(ERROR) << "Cancel write blocking error";
        handleErrorCode(ret);
        onFinished();
        return;
    }

    // step 6 : update snapshot status from INVALID to VALID.
    data.emplace_back(MetaServiceUtils::snapshotKey(backupName),
                      MetaServiceUtils::snapshotVal(cpp2::SnapshotStatus::VALID,
                                                    NetworkUtils::toHostsStr(hosts)));

    auto putRet = doSyncPut(std::move(data));
    if (putRet != nebula::cpp2::ErrorCode::SUCCEEDED) {
        LOG(ERROR) << "All checkpoint creations are done, "
                      "but update checkpoint status error. "
                      "backup : "
                   << backupName;
        handleErrorCode(putRet);
        onFinished();
        return;
    }

    std::unordered_map<GraphSpaceID, cpp2::SpaceBackupInfo> backupInfo;

    // set backup info
    auto snapshotInfo = std::move(nebula::value(sret));
    for (auto id : spaces) {
        LOG(INFO) << "backup space " << id;
        cpp2::SpaceBackupInfo spaceInfo;
        auto spaceKey = MetaServiceUtils::spaceKey(id);
        auto spaceRet = doGet(spaceKey);
        if (!nebula::ok(spaceRet)) {
            handleErrorCode(nebula::error(spaceRet));
            onFinished();
            return;
        }
        auto properties = MetaServiceUtils::parseSpace(nebula::value(spaceRet));
        // todo we should save partition info.
        auto it = snapshotInfo.find(id);
        DCHECK(it != snapshotInfo.end());
        spaceInfo.set_info(std::move(it->second));
        spaceInfo.set_space(std::move(properties));
        backupInfo.emplace(id, std::move(spaceInfo));
    }
    cpp2::BackupMeta backup;
    LOG(INFO) << "sst files count was:" << nebula::value(backupFiles).size();
    backup.set_meta_files(std::move(nebula::value(backupFiles)));
    backup.set_backup_info(std::move(backupInfo));
    backup.set_backup_name(std::move(backupName));
    backup.set_full(true);
    if (backupSpaces == nullptr) {
        backup.set_include_system_space(true);
    } else {
        backup.set_include_system_space(false);
    }
    backup.set_create_time(time::WallClock::fastNowInMilliSec());

    handleErrorCode(nebula::cpp2::ErrorCode::SUCCEEDED);
    resp_.set_meta(std::move(backup));
    LOG(INFO) << "backup done";

    onFinished();
}

}   // namespace meta
}   // namespace nebula<|MERGE_RESOLUTION|>--- conflicted
+++ resolved
@@ -13,13 +13,8 @@
 namespace nebula {
 namespace meta {
 
-<<<<<<< HEAD
-ErrorOr<cpp2::ErrorCode, std::unordered_set<GraphSpaceID>> CreateBackupProcessor::spaceNameToId(
-=======
 ErrorOr<nebula::cpp2::ErrorCode, std::unordered_set<GraphSpaceID>>
-CreateBackupProcessor::spaceNameToId(
->>>>>>> 8f478884
-    const std::vector<std::string>* backupSpaces) {
+CreateBackupProcessor::spaceNameToId(const std::vector<std::string>* backupSpaces) {
     folly::SharedMutex::ReadHolder rHolder(LockUtils::spaceLock());
     std::unordered_set<GraphSpaceID> spaces;
 
@@ -38,8 +33,8 @@
             auto err = nebula::error(result);
             LOG(ERROR) << "Failed to get space id, error: "
                        << apache::thrift::util::enumNameSafe(err);
-            if (err == cpp2::ErrorCode::E_NOT_FOUND) {
-                return cpp2::ErrorCode::E_BACKUP_SPACE_NOT_FOUND;
+            if (err == nebula::cpp2::ErrorCode::E_KEY_NOT_FOUND) {
+                return nebula::cpp2::ErrorCode::E_BACKUP_SPACE_NOT_FOUND;
             }
             return err;
         }
@@ -80,31 +75,6 @@
     return spaces;
 }
 
-<<<<<<< HEAD
-=======
-ErrorOr<nebula::cpp2::ErrorCode, bool> CreateBackupProcessor::isIndexRebuilding() {
-    folly::SharedMutex::ReadHolder rHolder(LockUtils::spaceLock());
-    const auto& prefix = MetaServiceUtils::rebuildIndexStatusPrefix();
-    auto ret = doPrefix(prefix);
-    if (!nebula::ok(ret)) {
-        auto retCode = nebula::error(ret);
-        LOG(ERROR) << "Prefix index rebuilding state failed, result code: "
-                   << static_cast<int32_t>(retCode);;
-        return retCode;
-    }
-
-    auto iter = nebula::value(ret).get();
-    while (iter->valid()) {
-        if (iter->val() == "RUNNING") {
-            return true;
-        }
-        iter->next();
-    }
-
-    return false;
-}
-
->>>>>>> 8f478884
 void CreateBackupProcessor::process(const cpp2::CreateBackupReq& req) {
     auto* backupSpaces = req.get_spaces();
     auto* store = static_cast<kvstore::NebulaStore*>(kvstore_);
@@ -117,7 +87,7 @@
     auto result = MetaServiceUtils::isIndexRebuilding(kvstore_);
     if (!nebula::ok(result)) {
         LOG(ERROR) << "get Index status failed, not allowed to create backup.";
-        handleErrorCode(MetaCommon::to(nebula::error(result)));
+        handleErrorCode(nebula::error(result));
         onFinished();
         return;
     }
@@ -194,11 +164,7 @@
     auto backupFiles = MetaServiceUtils::backupSpaces(kvstore_, spaces, backupName, backupSpaces);
     if (!nebula::ok(backupFiles)) {
         LOG(ERROR) << "Failed backup meta";
-<<<<<<< HEAD
-        handleErrorCode(MetaCommon::to(nebula::error(backupFiles)));
-=======
         handleErrorCode(nebula::cpp2::ErrorCode::E_BACKUP_FAILED);
->>>>>>> 8f478884
         onFinished();
         return;
     }
