/* Copyright (c) 2020 vesoft inc. All rights reserved.
 *
 * This source code is licensed under Apache 2.0 License,
 * attached with Common Clause Condition 1.0, found in the LICENSES directory.
 */

#include "common/time/TimeUtils.h"

#include "meta/ActiveHostsMan.h"
#include "meta/processors/admin/CreateBackupProcessor.h"
#include "meta/processors/admin/SnapShot.h"

namespace nebula {
namespace meta {

<<<<<<< HEAD
ErrorOr<cpp2::ErrorCode, std::unordered_set<GraphSpaceID>> CreateBackupProcessor::spaceNameToId(
=======
ErrorOr<cpp2::ErrorCode, std::unordered_set<GraphSpaceID>>
CreateBackupProcessor::spaceNameToId(
>>>>>>> 9bfb3e6b
    const std::vector<std::string>* backupSpaces) {
    folly::SharedMutex::ReadHolder rHolder(LockUtils::spaceLock());
    std::unordered_set<GraphSpaceID> spaces;

    if (backupSpaces != nullptr) {
        DCHECK(!backupSpaces->empty());
        std::vector<std::string> keys;
        keys.reserve(backupSpaces->size());

        std::transform(
            backupSpaces->begin(), backupSpaces->end(), std::back_inserter(keys), [](auto& name) {
                return MetaServiceUtils::indexSpaceKey(name);
            });

<<<<<<< HEAD
        auto ret = kvstore_->multiGet(kDefaultSpaceId, kDefaultPartId, std::move(keys), &values);
        if (ret.first != kvstore::ResultCode::SUCCEEDED) {
            LOG(ERROR) << "Failed to get space id, error: " << ret.first;
            if (ret.first == kvstore::ResultCode::ERR_KEY_NOT_FOUND) {
                return cpp2::ErrorCode::E_BACKUP_SPACE_NOT_FOUND;
            }
            return MetaCommon::to(ret.first);
=======
        auto result = doMultiGet(std::move(keys));
        if (!nebula::ok(result)) {
            auto retCode = nebula::error(result);
            LOG(ERROR) << "MultiGet space failed, error: "
                       << apache::thrift::util::enumNameSafe(retCode);
            return retCode;
>>>>>>> 9bfb3e6b
        }

        auto values = std::move(nebula::value(result));
        std::transform(std::make_move_iterator(values.begin()),
                       std::make_move_iterator(values.end()),
                       std::inserter(spaces, spaces.end()),
                       [](const std::string& rawID) {
                           return *reinterpret_cast<const GraphSpaceID*>(rawID.c_str());
                       });

    } else {
<<<<<<< HEAD
        auto prefix = MetaServiceUtils::spacePrefix();
        std::unique_ptr<kvstore::KVIterator> iter;
        auto ret = kvstore_->prefix(kDefaultSpaceId, kDefaultPartId, prefix, &iter);
        if (ret != kvstore::ResultCode::SUCCEEDED) {
            return MetaCommon::to(ret);
=======
        const auto& prefix = MetaServiceUtils::spacePrefix();
        auto iterRet = doPrefix(prefix);
        if (!nebula::ok(iterRet)) {
            auto retCode = nebula::error(iterRet);
            LOG(ERROR) << "Space prefix failed, error: "
                       << apache::thrift::util::enumNameSafe(retCode);
            return retCode;
>>>>>>> 9bfb3e6b
        }

        auto iter = nebula::value(iterRet).get();
        while (iter->valid()) {
            auto spaceId = MetaServiceUtils::spaceId(iter->key());
            auto spaceName = MetaServiceUtils::spaceName(iter->val());
            VLOG(3) << "List spaces " << spaceId << ", name " << spaceName;
            spaces.emplace(spaceId);
            iter->next();
        }
    }

    if (spaces.empty()) {
        LOG(ERROR) << "Failed to create a full backup because there is currently no space.";
        return cpp2::ErrorCode::E_BACKUP_SPACE_NOT_FOUND;
    }

    return spaces;
}

ErrorOr<cpp2::ErrorCode, bool> CreateBackupProcessor::isIndexRebuilding() {
    folly::SharedMutex::ReadHolder rHolder(LockUtils::spaceLock());
    const auto& prefix = MetaServiceUtils::rebuildIndexStatusPrefix();
    auto ret = doPrefix(prefix);
    if (!nebula::ok(ret)) {
        auto retCode = nebula::error(ret);
        LOG(ERROR) << "Prefix index rebuilding state failed, result code: "
                   << static_cast<int32_t>(retCode);;
        return retCode;
    }

    auto iter = nebula::value(ret).get();
    while (iter->valid()) {
        if (iter->val() == "RUNNING") {
            return true;
        }
        iter->next();
    }

    return false;
}

void CreateBackupProcessor::process(const cpp2::CreateBackupReq& req) {
    auto* backupSpaces = req.get_spaces();
    auto* store = static_cast<kvstore::NebulaStore*>(kvstore_);
    if (!store->isLeader(kDefaultSpaceId, kDefaultPartId)) {
        handleErrorCode(cpp2::ErrorCode::E_LEADER_CHANGED);
        onFinished();
        return;
    }

<<<<<<< HEAD
    auto result = MetaServiceUtils::isIndexRebuilding(kvstore_);
    if (!nebula::ok(result)) {
        LOG(ERROR) << "Index is rebuilding, not allowed to create backup.";
        handleErrorCode(MetaCommon::to(nebula::error(result)));
=======
    auto result = isIndexRebuilding();
    if (!nebula::ok(result)) {
        handleErrorCode(nebula::error(result));
>>>>>>> 9bfb3e6b
        onFinished();
        return;
    }

    if (nebula::value(result)) {
<<<<<<< HEAD
=======
        LOG(ERROR) << "Index is rebuilding, not allowed to create backup.";
>>>>>>> 9bfb3e6b
        handleErrorCode(cpp2::ErrorCode::E_BACKUP_BUILDING_INDEX);
        onFinished();
        return;
    }

    folly::SharedMutex::WriteHolder wHolder(LockUtils::snapshotLock());

    auto activeHostsRet = ActiveHostsMan::getActiveHosts(kvstore_);
    if (!nebula::ok(activeHostsRet)) {
        handleErrorCode(nebula::error(activeHostsRet));
        onFinished();
        return;
    }
    auto hosts = std::move(nebula::value(activeHostsRet));

    if (hosts.empty()) {
        LOG(ERROR) << "There has some offline hosts";
        handleErrorCode(cpp2::ErrorCode::E_NO_HOSTS);
        onFinished();
        return;
    }

    auto spaceIdRet = spaceNameToId(backupSpaces);
    if (!nebula::ok(spaceIdRet)) {
        handleErrorCode(nebula::error(spaceIdRet));
        onFinished();
        return;
    }

    auto spaces = nebula::value(spaceIdRet);

    // The entire process follows mostly snapshot logic.
    std::vector<kvstore::KV> data;
    auto backupName = folly::format("BACKUP_{}", MetaServiceUtils::genTimestampStr()).str();

    data.emplace_back(MetaServiceUtils::snapshotKey(backupName),
                      MetaServiceUtils::snapshotVal(cpp2::SnapshotStatus::INVALID,
                                                    NetworkUtils::toHostsStr(hosts)));
    Snapshot::instance(kvstore_, client_)->setSpaces(spaces);

    // step 1 : Blocking all writes action for storage engines.
    auto ret = Snapshot::instance(kvstore_, client_)->blockingWrites(SignType::BLOCK_ON);
    if (ret != cpp2::ErrorCode::SUCCEEDED) {
        LOG(ERROR) << "Send blocking sign to storage engine error";
        handleErrorCode(ret);
        ret = Snapshot::instance(kvstore_, client_)->blockingWrites(SignType::BLOCK_OFF);
        if (ret != cpp2::ErrorCode::SUCCEEDED) {
            LOG(ERROR) << "Cancel write blocking error";
        }
        onFinished();
        return;
    }

    // step 3 : Create checkpoint for all storage engines.
    auto sret = Snapshot::instance(kvstore_, client_)->createSnapshot(backupName);
    if (!nebula::ok(sret)) {
        LOG(ERROR) << "Checkpoint create error on storage engine";
        handleErrorCode(nebula::error(sret));
        ret = Snapshot::instance(kvstore_, client_)->blockingWrites(SignType::BLOCK_OFF);
        if (ret != cpp2::ErrorCode::SUCCEEDED) {
            LOG(ERROR) << "Cancel write blocking error";
        }
        onFinished();
        return;
    }

    // step 4 created backup for meta(export sst).
    auto backupFiles = MetaServiceUtils::backupSpaces(kvstore_, spaces, backupName, backupSpaces);
    if (!nebula::ok(backupFiles)) {
        LOG(ERROR) << "Failed backup meta";
        handleErrorCode(MetaCommon::to(nebula::error(backupFiles)));
        onFinished();
        return;
    }

    // step 5 : checkpoint created done, so release the write blocking.
    ret = Snapshot::instance(kvstore_, client_)->blockingWrites(SignType::BLOCK_OFF);
    if (ret != cpp2::ErrorCode::SUCCEEDED) {
        LOG(ERROR) << "Cancel write blocking error";
        handleErrorCode(ret);
        onFinished();
        return;
    }

    // step 6 : update snapshot status from INVALID to VALID.
    data.emplace_back(MetaServiceUtils::snapshotKey(backupName),
                      MetaServiceUtils::snapshotVal(cpp2::SnapshotStatus::VALID,
                                                    NetworkUtils::toHostsStr(hosts)));

    auto putRet = doSyncPut(std::move(data));
    if (putRet != cpp2::ErrorCode::SUCCEEDED) {
        LOG(ERROR) << "All checkpoint creations are done, "
                      "but update checkpoint status error. "
                      "backup : "
                   << backupName;
        handleErrorCode(putRet);
        onFinished();
        return;
    }

    std::unordered_map<GraphSpaceID, cpp2::SpaceBackupInfo> backupInfo;

    // set backup info
    auto snapshotInfo = std::move(nebula::value(sret));
    for (auto id : spaces) {
        LOG(INFO) << "backup space " << id;
        cpp2::SpaceBackupInfo spaceInfo;
        auto spaceKey = MetaServiceUtils::spaceKey(id);
        auto spaceRet = doGet(spaceKey);
        if (!nebula::ok(spaceRet)) {
            handleErrorCode(nebula::error(spaceRet));
            onFinished();
            return;
        }
        auto properties = MetaServiceUtils::parseSpace(nebula::value(spaceRet));
        // todo we should save partition info.
        auto it = snapshotInfo.find(id);
        DCHECK(it != snapshotInfo.end());
        spaceInfo.set_cp_dirs(it->second);
        spaceInfo.set_space(std::move(properties));
        backupInfo.emplace(id, std::move(spaceInfo));
    }
    cpp2::BackupMeta backup;
    LOG(INFO) << "sst files count was:" << nebula::value(backupFiles).size();
    backup.set_meta_files(std::move(nebula::value(backupFiles)));
    backup.set_backup_info(std::move(backupInfo));
    backup.set_backup_name(std::move(backupName));
    backup.set_full(true);
    if (backupSpaces == nullptr) {
        backup.set_include_system_space(true);
    } else {
        backup.set_include_system_space(false);
    }
    backup.set_create_time(time::WallClock::fastNowInMilliSec());

    handleErrorCode(cpp2::ErrorCode::SUCCEEDED);
    resp_.set_meta(std::move(backup));
    LOG(INFO) << "backup done";

    onFinished();
}

}   // namespace meta
}   // namespace nebula<|MERGE_RESOLUTION|>--- conflicted
+++ resolved
@@ -13,12 +13,7 @@
 namespace nebula {
 namespace meta {
 
-<<<<<<< HEAD
 ErrorOr<cpp2::ErrorCode, std::unordered_set<GraphSpaceID>> CreateBackupProcessor::spaceNameToId(
-=======
-ErrorOr<cpp2::ErrorCode, std::unordered_set<GraphSpaceID>>
-CreateBackupProcessor::spaceNameToId(
->>>>>>> 9bfb3e6b
     const std::vector<std::string>* backupSpaces) {
     folly::SharedMutex::ReadHolder rHolder(LockUtils::spaceLock());
     std::unordered_set<GraphSpaceID> spaces;
@@ -33,22 +28,15 @@
                 return MetaServiceUtils::indexSpaceKey(name);
             });
 
-<<<<<<< HEAD
-        auto ret = kvstore_->multiGet(kDefaultSpaceId, kDefaultPartId, std::move(keys), &values);
-        if (ret.first != kvstore::ResultCode::SUCCEEDED) {
-            LOG(ERROR) << "Failed to get space id, error: " << ret.first;
-            if (ret.first == kvstore::ResultCode::ERR_KEY_NOT_FOUND) {
+        auto result = doMultiGet(std::move(keys));
+        if (!nebula::ok(result)) {
+            auto err = nebula::error(result);
+            LOG(ERROR) << "Failed to get space id, error: "
+                       << apache::thrift::util::enumNameSafe(err);
+            if (err == cpp2::ErrorCode::E_NOT_FOUND) {
                 return cpp2::ErrorCode::E_BACKUP_SPACE_NOT_FOUND;
             }
-            return MetaCommon::to(ret.first);
-=======
-        auto result = doMultiGet(std::move(keys));
-        if (!nebula::ok(result)) {
-            auto retCode = nebula::error(result);
-            LOG(ERROR) << "MultiGet space failed, error: "
-                       << apache::thrift::util::enumNameSafe(retCode);
-            return retCode;
->>>>>>> 9bfb3e6b
+            return err;
         }
 
         auto values = std::move(nebula::value(result));
@@ -60,13 +48,6 @@
                        });
 
     } else {
-<<<<<<< HEAD
-        auto prefix = MetaServiceUtils::spacePrefix();
-        std::unique_ptr<kvstore::KVIterator> iter;
-        auto ret = kvstore_->prefix(kDefaultSpaceId, kDefaultPartId, prefix, &iter);
-        if (ret != kvstore::ResultCode::SUCCEEDED) {
-            return MetaCommon::to(ret);
-=======
         const auto& prefix = MetaServiceUtils::spacePrefix();
         auto iterRet = doPrefix(prefix);
         if (!nebula::ok(iterRet)) {
@@ -74,7 +55,6 @@
             LOG(ERROR) << "Space prefix failed, error: "
                        << apache::thrift::util::enumNameSafe(retCode);
             return retCode;
->>>>>>> 9bfb3e6b
         }
 
         auto iter = nebula::value(iterRet).get();
@@ -95,28 +75,6 @@
     return spaces;
 }
 
-ErrorOr<cpp2::ErrorCode, bool> CreateBackupProcessor::isIndexRebuilding() {
-    folly::SharedMutex::ReadHolder rHolder(LockUtils::spaceLock());
-    const auto& prefix = MetaServiceUtils::rebuildIndexStatusPrefix();
-    auto ret = doPrefix(prefix);
-    if (!nebula::ok(ret)) {
-        auto retCode = nebula::error(ret);
-        LOG(ERROR) << "Prefix index rebuilding state failed, result code: "
-                   << static_cast<int32_t>(retCode);;
-        return retCode;
-    }
-
-    auto iter = nebula::value(ret).get();
-    while (iter->valid()) {
-        if (iter->val() == "RUNNING") {
-            return true;
-        }
-        iter->next();
-    }
-
-    return false;
-}
-
 void CreateBackupProcessor::process(const cpp2::CreateBackupReq& req) {
     auto* backupSpaces = req.get_spaces();
     auto* store = static_cast<kvstore::NebulaStore*>(kvstore_);
@@ -126,25 +84,16 @@
         return;
     }
 
-<<<<<<< HEAD
     auto result = MetaServiceUtils::isIndexRebuilding(kvstore_);
     if (!nebula::ok(result)) {
+        LOG(ERROR) << "get Index status failed, not allowed to create backup.";
+        handleErrorCode(MetaCommon::to(nebula::error(result)));
+        onFinished();
+        return;
+    }
+
+    if (nebula::value(result)) {
         LOG(ERROR) << "Index is rebuilding, not allowed to create backup.";
-        handleErrorCode(MetaCommon::to(nebula::error(result)));
-=======
-    auto result = isIndexRebuilding();
-    if (!nebula::ok(result)) {
-        handleErrorCode(nebula::error(result));
->>>>>>> 9bfb3e6b
-        onFinished();
-        return;
-    }
-
-    if (nebula::value(result)) {
-<<<<<<< HEAD
-=======
-        LOG(ERROR) << "Index is rebuilding, not allowed to create backup.";
->>>>>>> 9bfb3e6b
         handleErrorCode(cpp2::ErrorCode::E_BACKUP_BUILDING_INDEX);
         onFinished();
         return;
