--- conflicted
+++ resolved
@@ -14,15 +14,7 @@
 
 namespace nebula {
 namespace meta {
-<<<<<<< HEAD
-ErrorOr<cpp2::ErrorCode, std::unordered_map<GraphSpaceID, std::vector<cpp2::BackupInfo>>>
-=======
-
-ErrorOr<nebula::cpp2::ErrorCode,
-        std::unordered_map<
-            GraphSpaceID,
-            std::pair<nebula::cpp2::PartitionBackupInfo, std::vector<cpp2::CheckpointInfo>>>>
->>>>>>> 8f478884
+ErrorOr<nebula::cpp2::ErrorCode, std::unordered_map<GraphSpaceID, std::vector<cpp2::BackupInfo>>>
 Snapshot::createSnapshot(const std::string& name) {
     auto retSpacesHostsRet = getSpacesHosts();
     if (!nebula::ok(retSpacesHostsRet)) {
