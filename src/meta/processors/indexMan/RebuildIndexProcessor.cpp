/* Copyright (c) 2020 vesoft inc. All rights reserved.
 *
 * This source code is licensed under Apache 2.0 License,
 * attached with Common Clause Condition 1.0, found in the LICENSES directory.
 */

#include "meta/ActiveHostsMan.h"
#include "meta/processors/admin/AdminClient.h"
#include "meta/processors/indexMan/RebuildIndexProcessor.h"

DECLARE_int32(heartbeat_interval_secs);

namespace nebula {
namespace meta {

void RebuildIndexProcessor::processInternal(const cpp2::RebuildIndexReq& req) {
    auto space = req.get_space_id();
    CHECK_SPACE_ID_AND_RETURN(space);
    const auto &indexName = req.get_index_name();
<<<<<<< HEAD
=======

>>>>>>> 96ff394c
    LOG(INFO) << "Rebuild Index Space " << space << ", Index Name " << indexName;

    const auto& hostPrefix = MetaServiceUtils::leaderPrefix();
    std::unique_ptr<kvstore::KVIterator> leaderIter;
    auto leaderRet = kvstore_->prefix(kDefaultSpaceId, kDefaultPartId, hostPrefix, &leaderIter);
    if (leaderRet != kvstore::ResultCode::SUCCEEDED) {
        LOG(ERROR) << "Get space " << space << "'s part failed";
        resp_.set_code(cpp2::ErrorCode::E_NOT_FOUND);
        onFinished();
        return;
    }

    auto indexIDResult = getIndexID(space, indexName);
    if (!indexIDResult.ok()) {
        LOG(ERROR) << "Index " << indexName << " Not Found";
        resp_.set_code(cpp2::ErrorCode::E_NOT_FOUND);
        onFinished();
        return;
    }

    auto indexID = indexIDResult.value();
    auto statusKey = MetaServiceUtils::rebuildIndexStatus(space, category_, indexName);
    if (!MetaCommon::saveRebuildStatus(kvstore_, statusKey, "RUNNING")) {
        LOG(ERROR) << "Save rebuild status failed";
        resp_.set_code(cpp2::ErrorCode::E_STORE_FAILURE);
        onFinished();
        return;
    }

    std::vector<folly::Future<Status>> results;
    auto activeHosts = ActiveHostsMan::getActiveHosts(kvstore_, FLAGS_heartbeat_interval_secs + 1);
    while (leaderIter->valid()) {
        auto hostAddr = MetaServiceUtils::parseLeaderKey(leaderIter->key());
        if (hostAddr.host == "") {
            LOG(ERROR) << "leader key parse to empty string";
            resp_.set_code(cpp2::ErrorCode::E_STORE_FAILURE);
            onFinished();
            return;
        }

        if (std::find(activeHosts.begin(), activeHosts.end(), hostAddr) != activeHosts.end()) {
            auto leaderParts = MetaServiceUtils::parseLeaderVal(leaderIter->val());
            auto& partIds = leaderParts[space];
<<<<<<< HEAD
            auto future = caller(hostAddr, space, indexID, std::move(partIds));
=======
            auto future = caller(hostAddr, space, indexID, std::move(partIds), true);
>>>>>>> 96ff394c
            results.emplace_back(std::move(future));
        }
        leaderIter->next();
    }

    handleRebuildIndexResult(std::move(results), kvstore_, std::move(statusKey));
    resp_.set_code(cpp2::ErrorCode::SUCCEEDED);
    onFinished();
}

void RebuildIndexProcessor::handleRebuildIndexResult(std::vector<folly::Future<Status>> results,
                                                     kvstore::KVStore* kvstore,
                                                     std::string statusKey) {
    folly::collectAll(std::move(results))
        .thenValue([statusKey, kvstore] (const auto& tries) mutable {
            for (const auto& t : tries) {
                if (!t.value().ok()) {
                    LOG(ERROR) << "Build Edge Index Failed";
                    if (!MetaCommon::saveRebuildStatus(kvstore, statusKey, "FAILED")) {
                        LOG(ERROR) << "Save rebuild status failed";
                        return;
                    }
                }
            }

            if (!MetaCommon::saveRebuildStatus(kvstore, std::move(statusKey), "SUCCEEDED")) {
                LOG(ERROR) << "Save rebuild status failed";
                return;
            }
        })
        .thenError([statusKey, kvstore] (auto &&e) {
            LOG(ERROR) << "Exception caught: " << e.what();
            if (!MetaCommon::saveRebuildStatus(kvstore, std::move(statusKey), "FAILED")) {
                LOG(ERROR) << "Save rebuild status failed";
                return;
            }
        });
}

}  // namespace meta
}  // namespace nebula<|MERGE_RESOLUTION|>--- conflicted
+++ resolved
@@ -17,10 +17,7 @@
     auto space = req.get_space_id();
     CHECK_SPACE_ID_AND_RETURN(space);
     const auto &indexName = req.get_index_name();
-<<<<<<< HEAD
-=======
 
->>>>>>> 96ff394c
     LOG(INFO) << "Rebuild Index Space " << space << ", Index Name " << indexName;
 
     const auto& hostPrefix = MetaServiceUtils::leaderPrefix();
@@ -64,11 +61,7 @@
         if (std::find(activeHosts.begin(), activeHosts.end(), hostAddr) != activeHosts.end()) {
             auto leaderParts = MetaServiceUtils::parseLeaderVal(leaderIter->val());
             auto& partIds = leaderParts[space];
-<<<<<<< HEAD
             auto future = caller(hostAddr, space, indexID, std::move(partIds));
-=======
-            auto future = caller(hostAddr, space, indexID, std::move(partIds), true);
->>>>>>> 96ff394c
             results.emplace_back(std::move(future));
         }
         leaderIter->next();
