--- conflicted
+++ resolved
@@ -177,7 +177,6 @@
 
     auto rc = cpp2::ErrorCode::SUCCEEDED;
     auto tries = folly::collectAll(std::move(futs)).get();
-<<<<<<< HEAD
     for (auto& t : tries) {
         if (t.hasException()) {
             LOG(ERROR) << t.exception().what();
@@ -190,13 +189,6 @@
             continue;
         }
     }
-
-=======
-    if (std::any_of(tries.begin(), tries.end(), [](auto& t) {
-            return t.hasException() || !t.value().ok(); })) {
-        rc = cpp2::ErrorCode::E_RPC_FAILURE;
-    }
->>>>>>> 73607844
     return rc;
 }
 
