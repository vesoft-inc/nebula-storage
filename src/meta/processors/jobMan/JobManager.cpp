--- conflicted
+++ resolved
@@ -63,16 +63,6 @@
         LOG(INFO) << "JobManager not running, exit";
         return;
     }
-<<<<<<< HEAD
-    status_ = Status::STOPPED;
-    pool_->stop();
-    bgThread_->stop();
-    bgThread_->wait();
-}
-
-void JobManager::scheduleThread() {
-    while (status_ == Status::RUNNING) {
-=======
     {
         std::lock_guard<std::mutex> lk(statusGuard_);
         status_ = JbmgrStatus::STOPPED;
@@ -84,7 +74,6 @@
 void JobManager::scheduleThread() {
     LOG(INFO) << "JobManager::runJobBackground() enter";
     while (status_ != JbmgrStatus::STOPPED) {
->>>>>>> eb2bbb13
         int32_t iJob = 0;
         while (status_ == JbmgrStatus::BUSY || !try_dequeue(iJob)) {
             if (status_ == JbmgrStatus::STOPPED) {
