--- conflicted
+++ resolved
@@ -105,17 +105,10 @@
     data.emplace_back(MetaServiceUtils::spaceKey(spaceId),
                       MetaServiceUtils::spaceVal(properties));
 
-<<<<<<< HEAD
-    if (properties.__isset.group_name && *properties.get_group_name() != defaultGroup) {
-        std::string* groupName = properties.get_group_name();
-        LOG(INFO) << "Create Space on group: " << *groupName;
-        auto groupKey = MetaServiceUtils::groupKey(*groupName);
-=======
-    if (properties.group_name_ref().has_value()) {
+    if (properties.group_name_ref().has_value() && *properties.group_name_ref() != defaultGroup) {
         auto &groupName = *properties.group_name_ref();
         LOG(INFO) << "Create Space on group: " << groupName;
         auto groupKey = MetaServiceUtils::groupKey(groupName);
->>>>>>> 3a1a9d4b
         auto ret = doGet(groupKey);
         if (!ret.ok()) {
             LOG(ERROR) << "Group Name: " << groupName << " not found";
