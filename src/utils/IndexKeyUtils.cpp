/* Copyright (c) 2018 vesoft inc. All rights reserved.
 *
 * This source code is licensed under Apache 2.0 License,
 * attached with Common Clause Condition 1.0, found in the LICENSES directory.
 */

#include "utils/IndexKeyUtils.h"

namespace nebula {

// static
void IndexKeyUtils::encodeValues(const std::vector<Value>& values, std::string& raw) {
    std::vector<int32_t> colsLen;
    for (auto& value : values) {
        if (value.type() == Value::Type::STRING) {
            colsLen.emplace_back(value.getStr().size());
        }
        raw.append(encodeValue(value));
    }
    for (auto len : colsLen) {
        raw.append(reinterpret_cast<const char*>(&len), sizeof(int32_t));
    }
}

// static
void IndexKeyUtils::encodeValuesWithNull(const std::vector<Value>& values,
                                         const std::vector<Value::Type>& colsType,
                                         std::string& raw) {
    std::vector<int32_t> colsLen;
    // An index has a maximum of 16 columns. 2 byte (16 bit) is enough.
    u_short nullableBitset = 0;

    for (size_t i = 0; i < values.size(); i++) {
        std::string val;
        // if the value is null, the nullable bit should be '1'.
        // And create a string of a fixed length，filled with 0.
        // if the value is not null, encode value.
        if (values[i].isNull()) {
            nullableBitset |= 0x8000 >> i;
            val = encodeNullValue(colsType[i]);
        } else {
            val = encodeValue(values[i]);
        }

        if (colsType[i] == Value::Type::STRING) {
            colsLen.emplace_back(val.size());
        }
        raw.append(val);
    }

    raw.append(reinterpret_cast<const char*>(&nullableBitset), sizeof(u_short));

    for (auto len : colsLen) {
        raw.append(reinterpret_cast<const char*>(&len), sizeof(int32_t));
    }
}

// static
std::string IndexKeyUtils::vertexIndexKey(size_t vIdLen, PartitionID partId,
                                          IndexID indexId, VertexID vId,
                                          const std::vector<Value>& values,
                                          const std::vector<Value::Type>& valueTypes) {
    int32_t item = (partId << kPartitionOffset) | static_cast<uint32_t>(NebulaKeyType::kIndex);
    std::string key;
    key.reserve(256);
    key.append(reinterpret_cast<const char*>(&item), sizeof(int32_t))
       .append(reinterpret_cast<const char*>(&indexId), sizeof(IndexID));
    // If have not nullable columns in the index, the valueTypes is empty.
    if (valueTypes.empty()) {
        encodeValues(values, key);
    } else {
        encodeValuesWithNull(values, valueTypes, key);
    }
    key.append(vId.data(), vId.size())
       .append(vIdLen - vId.size(), '\0');
    return key;
}

// static
std::string IndexKeyUtils::edgeIndexKey(size_t vIdLen, PartitionID partId,
                                        IndexID indexId, VertexID srcId,
                                        EdgeRanking rank, VertexID dstId,
                                        const std::vector<Value>& values,
                                        const std::vector<Value::Type>& valueTypes) {
    int32_t item = (partId << kPartitionOffset) | static_cast<uint32_t>(NebulaKeyType::kIndex);
    std::string key;
    key.reserve(256);
    key.append(reinterpret_cast<const char*>(&item), sizeof(int32_t))
       .append(reinterpret_cast<const char*>(&indexId), sizeof(IndexID));
    // If have not nullable columns in the index, the valueTypes is empty.
    if (valueTypes.empty()) {
        encodeValues(values, key);
    } else {
        encodeValuesWithNull(values, valueTypes, key);
    }
    key.append(srcId.data(), srcId.size())
       .append(vIdLen - srcId.size(), '\0')
       .append(reinterpret_cast<const char*>(&rank), sizeof(EdgeRanking))
       .append(dstId.data(), dstId.size())
       .append(vIdLen - dstId.size(), '\0');
    return key;
}

// static
StatusOr<std::vector<Value>>
IndexKeyUtils::collectIndexValues(RowReader* reader,
                                  const std::vector<meta::cpp2::ColumnDef>& cols,
                                  std::vector<Value::Type>& colsType) {
    std::vector<Value> values;
    bool haveNullCol = false;
    if (reader == nullptr) {
        return Status::Error("Invalid row reader");
    }

    for (auto& col : cols) {
        auto v = reader->getValueByName(col.get_name());
        auto isNullable = col.__isset.nullable && *(col.get_nullable());
        if (isNullable && !haveNullCol) {
            haveNullCol = true;
        }
        colsType.emplace_back(IndexKeyUtils::toValueType(col.get_type()));
        auto ret = checkValue(v, isNullable);
        if (!ret.ok()) {
            LOG(ERROR) << "prop error by : " << col.get_name()
                       << ". status : " << ret;
            return ret;
        }
        values.emplace_back(std::move(v));
    }
    if (!haveNullCol) {
        colsType.clear();
    }
    return values;
}

// static
std::string IndexKeyUtils::indexPrefix(PartitionID partId, IndexID indexId) {
    PartitionID item = (partId << kPartitionOffset) | static_cast<uint32_t>(NebulaKeyType::kIndex);
    std::string key;
    key.reserve(sizeof(PartitionID) + sizeof(IndexID));
    key.append(reinterpret_cast<const char*>(&item), sizeof(PartitionID))
       .append(reinterpret_cast<const char*>(&indexId), sizeof(IndexID));
    return key;
}

// static
<<<<<<< HEAD
=======
StatusOr<std::vector<Value>>
IndexKeyUtils::collectIndexValues(RowReader* reader,
                                  const std::vector<nebula::meta::cpp2::ColumnDef>& cols,
                                  std::vector<Value::Type>& colsType) {
    std::vector<Value> values;
    bool haveNullCol = false;
    if (reader == nullptr) {
        return Status::Error("Invalid row reader");
    }
    for (auto& col : cols) {
        auto v = reader->getValueByName(col.get_name());
        auto isNullable = col.__isset.nullable && *(col.get_nullable());
        if (isNullable && !haveNullCol) {
            haveNullCol = true;
        }
        colsType.emplace_back(IndexKeyUtils::toValueType(col.get_type()));
        auto ret = checkValue(v, isNullable);
        if (!ret.ok()) {
            LOG(ERROR) << "prop error by : " << col.get_name()
                       << ". status : " << ret;
            return ret;
        }
        values.emplace_back(std::move(v));
    }
    if (!haveNullCol) {
        colsType.clear();
    }
    return values;
}

// static
>>>>>>> aa608206
Status IndexKeyUtils::checkValue(const Value& v, bool isNullable) {
    if (!v.isNull()) {
        return Status::OK();
    }

    switch (v.getNull()) {
        case nebula::NullType::UNKNOWN_PROP : {
            return Status::Error("Unknown prop");
        }
        case nebula::NullType::__NULL__ : {
            if (!isNullable) {
                return Status::Error("Not allowed to be null");
            }
            return Status::OK();
        }
        case nebula::NullType::BAD_DATA : {
            return Status::Error("Bad data");
        }
        case nebula::NullType::BAD_TYPE : {
            return Status::Error("Bad type");
        }
        case nebula::NullType::ERR_OVERFLOW : {
            return Status::Error("Data overflow");
        }
        case nebula::NullType::DIV_BY_ZERO : {
            return Status::Error("Div zero");
        }
        case nebula::NullType::NaN : {
            return Status::Error("NaN");
        }
    }
    return Status::OK();
}

}  // namespace nebula
<|MERGE_RESOLUTION|>--- conflicted
+++ resolved
@@ -102,38 +102,6 @@
 }
 
 // static
-StatusOr<std::vector<Value>>
-IndexKeyUtils::collectIndexValues(RowReader* reader,
-                                  const std::vector<meta::cpp2::ColumnDef>& cols,
-                                  std::vector<Value::Type>& colsType) {
-    std::vector<Value> values;
-    bool haveNullCol = false;
-    if (reader == nullptr) {
-        return Status::Error("Invalid row reader");
-    }
-
-    for (auto& col : cols) {
-        auto v = reader->getValueByName(col.get_name());
-        auto isNullable = col.__isset.nullable && *(col.get_nullable());
-        if (isNullable && !haveNullCol) {
-            haveNullCol = true;
-        }
-        colsType.emplace_back(IndexKeyUtils::toValueType(col.get_type()));
-        auto ret = checkValue(v, isNullable);
-        if (!ret.ok()) {
-            LOG(ERROR) << "prop error by : " << col.get_name()
-                       << ". status : " << ret;
-            return ret;
-        }
-        values.emplace_back(std::move(v));
-    }
-    if (!haveNullCol) {
-        colsType.clear();
-    }
-    return values;
-}
-
-// static
 std::string IndexKeyUtils::indexPrefix(PartitionID partId, IndexID indexId) {
     PartitionID item = (partId << kPartitionOffset) | static_cast<uint32_t>(NebulaKeyType::kIndex);
     std::string key;
@@ -144,8 +112,6 @@
 }
 
 // static
-<<<<<<< HEAD
-=======
 StatusOr<std::vector<Value>>
 IndexKeyUtils::collectIndexValues(RowReader* reader,
                                   const std::vector<nebula::meta::cpp2::ColumnDef>& cols,
@@ -177,7 +143,6 @@
 }
 
 // static
->>>>>>> aa608206
 Status IndexKeyUtils::checkValue(const Value& v, bool isNullable) {
     if (!v.isNull()) {
         return Status::OK();
