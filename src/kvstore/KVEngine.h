/* Copyright (c) 2018 vesoft inc. All rights reserved.
 *
 * This source code is licensed under Apache 2.0 License,
 * attached with Common Clause Condition 1.0, found in the LICENSES directory.
 */

#ifndef KVSTORE_KVENGINE_H_
#define KVSTORE_KVENGINE_H_

#include "common/base/Base.h"
#include "common/base/Status.h"
#include "kvstore/Common.h"
#include "kvstore/KVIterator.h"
#include "common/base/ErrorOr.h"

namespace nebula {
namespace kvstore {

class WriteBatch {
public:
    virtual ~WriteBatch() = default;

    virtual nebula::cpp2::ErrorCode
    put(folly::StringPiece key, folly::StringPiece value) = 0;

    virtual nebula::cpp2::ErrorCode remove(folly::StringPiece key) = 0;

    // Remove all keys in the range [start, end)
    virtual nebula::cpp2::ErrorCode
    removeRange(folly::StringPiece start, folly::StringPiece end) = 0;
};


class KVEngine {
public:
    explicit KVEngine(GraphSpaceID spaceId)
                : spaceId_(spaceId) {}

    virtual ~KVEngine() = default;

    virtual void stop() = 0;

    // Retrieve the root path for the data
    // If the store is persistent, a valid path will be returned
    // Otherwise, nullptr will be returned
    virtual const char* getDataRoot() const = 0;

    virtual std::unique_ptr<WriteBatch> startBatchWrite() = 0;

    virtual nebula::cpp2::ErrorCode
    commitBatchWrite(std::unique_ptr<WriteBatch> batch,
                     bool disableWAL = true,
                     bool sync = false) = 0;

    // Read a single key
    virtual nebula::cpp2::ErrorCode get(const std::string& key, std::string* value) = 0;

    // Read a list of keys, if key[i] does not exist, the i-th value in return value
    // would be Status::KeyNotFound
    virtual std::vector<Status> multiGet(const std::vector<std::string>& keys,
                                         std::vector<std::string>* values) = 0;

    // Get all results in range [start, end)
    virtual nebula::cpp2::ErrorCode
    range(const std::string& start,
          const std::string& end,
          std::unique_ptr<KVIterator>* iter) = 0;

    // Get all results with 'prefix' str as prefix.
    virtual nebula::cpp2::ErrorCode
    prefix(const std::string& prefix, std::unique_ptr<KVIterator>* iter) = 0;

    // Get all results with 'prefix' str as prefix starting form 'start'
    virtual nebula::cpp2::ErrorCode
    rangeWithPrefix(const std::string& start,
                    const std::string& prefix,
                    std::unique_ptr<KVIterator>* iter) = 0;

    // Get all results in range [start, end)
    virtual nebula::cpp2::ErrorCode put(std::string key, std::string value) = 0;

    // Get all results with 'prefix' str as prefix.
    virtual nebula::cpp2::ErrorCode multiPut(std::vector<KV> keyValues) = 0;

    // Remove a single key
    virtual nebula::cpp2::ErrorCode remove(const std::string& key) = 0;

    // Remove a batch of keys
    virtual nebula::cpp2::ErrorCode multiRemove(std::vector<std::string> keys) = 0;

    // Remove range [start, end)
    virtual nebula::cpp2::ErrorCode
    removeRange(const std::string& start, const std::string& end) = 0;

    // Add partId into current storage engine.
    virtual void addPart(PartitionID partId) = 0;

    // Remove partId from current storage engine.
    virtual void removePart(PartitionID partId) = 0;

    // Return all partIds current storage engine holds.
    virtual std::vector<PartitionID> allParts() = 0;

    // Return total parts num
    virtual int32_t totalPartsNum() = 0;

    // Ingest sst files
<<<<<<< HEAD
    virtual ResultCode ingest(const std::vector<std::string>& files,
                              bool verify_file_checksum = false) = 0;
=======
    virtual nebula::cpp2::ErrorCode ingest(const std::vector<std::string>& files) = 0;
>>>>>>> 8f478884

    // Set Config Option
    virtual nebula::cpp2::ErrorCode
    setOption(const std::string& configKey, const std::string& configValue) = 0;

    // Set DB Config Option
    virtual nebula::cpp2::ErrorCode
    setDBOption(const std::string& configKey,
                const std::string& configValue) = 0;

    virtual nebula::cpp2::ErrorCode compact() = 0;

    virtual nebula::cpp2::ErrorCode flush() = 0;

    virtual nebula::cpp2::ErrorCode createCheckpoint(const std::string& name) = 0;

    // fo meta
    virtual ErrorOr<nebula::cpp2::ErrorCode, std::string>
    backupTable(const std::string& path,
                const std::string& tablePrefix,
                std::function<bool(const folly::StringPiece& key)> filter) = 0;

protected:
    GraphSpaceID spaceId_;
};

}   // namespace kvstore
}   // namespace nebula

#endif   // KVSTORE_KVENGINE_H_<|MERGE_RESOLUTION|>--- conflicted
+++ resolved
@@ -105,12 +105,8 @@
     virtual int32_t totalPartsNum() = 0;
 
     // Ingest sst files
-<<<<<<< HEAD
-    virtual ResultCode ingest(const std::vector<std::string>& files,
-                              bool verify_file_checksum = false) = 0;
-=======
-    virtual nebula::cpp2::ErrorCode ingest(const std::vector<std::string>& files) = 0;
->>>>>>> 8f478884
+    virtual nebula::cpp2::ErrorCode ingest(const std::vector<std::string>& files,
+                                           bool verify_file_checksum = false) = 0;
 
     // Set Config Option
     virtual nebula::cpp2::ErrorCode
