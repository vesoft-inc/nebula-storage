/* Copyright (c) 2018 vesoft inc. All rights reserved.
 *
 * This source code is licensed under Apache 2.0 License,
 * attached with Common Clause Condition 1.0, found in the LICENSES directory.
 */

#include <algorithm>
#include <folly/Likely.h>
#include <folly/ScopeGuard.h>
#include <thrift/lib/cpp/util/EnumUtils.h>

#include "kvstore/NebulaStore.h"
#include "common/fs/FileUtils.h"
#include "common/network/NetworkUtils.h"
#include "kvstore/RocksEngine.h"
#include "kvstore/SnapshotManagerImpl.h"

DEFINE_string(engine_type, "rocksdb", "rocksdb, memory...");
DEFINE_int32(custom_filter_interval_secs, 24 * 3600,
             "interval to trigger custom compaction, < 0 means always do default minor compaction");
DEFINE_int32(num_workers, 4, "Number of worker threads");
DEFINE_int32(clean_wal_interval_secs, 600, "inerval to trigger clean expired wal");
DEFINE_bool(auto_remove_invalid_space, false, "whether remove data of invalid space when restart");

DECLARE_bool(rocksdb_disable_wal);
DECLARE_int32(wal_ttl);

namespace nebula {
namespace kvstore {

NebulaStore::~NebulaStore() {
    LOG(INFO) << "Cut off the relationship with meta client";
    options_.partMan_.reset();
    LOG(INFO) << "Stop the raft service...";
    raftService_->stop();
    LOG(INFO) << "Waiting for the raft service stop...";
    raftService_->waitUntilStop();
    spaces_.clear();
    spaceListeners_.clear();
    bgWorkers_->stop();
    bgWorkers_->wait();
    cleanWalWorker_->stop();
    cleanWalWorker_->wait();
    LOG(INFO) << "~NebulaStore()";
}

bool NebulaStore::init() {
    LOG(INFO) << "Start the raft service...";
    bgWorkers_ = std::make_shared<thread::GenericThreadPool>();
    bgWorkers_->start(FLAGS_num_workers, "nebula-bgworkers");
    cleanWalWorker_ = std::make_shared<thread::GenericWorker>();
    CHECK(cleanWalWorker_->start());
    snapshot_.reset(new SnapshotManagerImpl(this));
    raftService_ = raftex::RaftexService::createService(ioPool_,
                                                        workers_,
                                                        raftAddr_.port);
    if (!raftService_->start()) {
        LOG(ERROR) << "Start the raft service failed";
        return false;
    }
    // todo(doodle): we could support listener and normal storage start at same instance
    if (!isListener()) {
        loadPartFromDataPath();
        loadPartFromPartManager();
        loadRemoteListenerFromPartManager();
    } else {
        loadLocalListenerFromPartManager();
    }

    cleanWalWorker_->addDelayTask(
        FLAGS_clean_wal_interval_secs * 1000, &NebulaStore::cleanWAL, this);
    LOG(INFO) << "Register handler...";
    options_.partMan_->registerHandler(this);
    return true;
}

void NebulaStore::loadPartFromDataPath() {
    CHECK(!!options_.partMan_);
    LOG(INFO) << "Scan the local path, and init the spaces_";
    std::unordered_set<std::pair<GraphSpaceID, PartitionID>> spacePartIdSet;
    for (auto& path : options_.dataPaths_) {
        auto rootPath = folly::stringPrintf("%s/nebula", path.c_str());
        auto dirs = fs::FileUtils::listAllDirsInDir(rootPath.c_str());
        for (auto& dir : dirs) {
            LOG(INFO) << "Scan path \"" << rootPath << "/" << dir << "\"";
            try {
                GraphSpaceID spaceId;
                try {
                    spaceId = folly::to<GraphSpaceID>(dir);
                } catch (const std::exception& ex) {
                    LOG(ERROR) << "Data path invalid: " << ex.what();
                    continue;
                }

                if (!options_.partMan_->spaceExist(storeSvcAddr_, spaceId).ok()) {
                    if (FLAGS_auto_remove_invalid_space) {
                        // TODO We might want to have a second thought here.
                        // Removing the data directly feels a little strong
                        LOG(INFO) << "Space " << spaceId
                                    << " does not exist any more, remove the data!";
                        auto dataPath = folly::stringPrintf("%s/%s",
                                                            rootPath.c_str(),
                                                            dir.c_str());
                        CHECK(fs::FileUtils::remove(dataPath.c_str(), true));
                    }
                    continue;
                }

                KVEngine* enginePtr = nullptr;
                {
                    folly::RWSpinLock::WriteHolder wh(&lock_);
                    auto engine = newEngine(spaceId, path);
                    auto spaceIt = this->spaces_.find(spaceId);
                    if (spaceIt == this->spaces_.end()) {
                        LOG(INFO) << "Load space " << spaceId << " from disk";
                        spaceIt = this->spaces_.emplace(
                            spaceId,
                            std::make_unique<SpacePartInfo>()).first;
                    }
                    spaceIt->second->engines_.emplace_back(std::move(engine));
                    enginePtr = spaceIt->second->engines_.back().get();
                }

                // partIds is the partition in this host waiting to open
                std::vector<PartitionID> partIds;
                for (auto& partId : enginePtr->allParts()) {
                    if (!options_.partMan_->partExist(storeSvcAddr_, spaceId, partId).ok()) {
                        LOG(INFO) << "Part " << partId
                                    << " does not exist any more, remove it!";
                        enginePtr->removePart(partId);
                        continue;
                    } else {
                        auto spacePart = std::make_pair(spaceId, partId);
                        if (spacePartIdSet.find(spacePart) != spacePartIdSet.end()) {
                            LOG(INFO) << "Part " << partId
                                        << " has been loaded, skip current one, remove it!";
                            enginePtr->removePart(partId);
                            } else {
                            spacePartIdSet.emplace(spacePart);
                            partIds.emplace_back(partId);
                            }
                    }
                }
                if (partIds.empty()) {
                    continue;
                }

                std::atomic<size_t> counter(partIds.size());
                folly::Baton<true, std::atomic> baton;
                LOG(INFO) << "Need to open " << partIds.size() << " parts of space " << spaceId;
                for (auto& partId : partIds) {
                    bgWorkers_->addTask([
                            spaceId, partId, enginePtr, &counter, &baton, this] () mutable {
                        auto part = std::make_shared<Part>(spaceId,
                                                            partId,
                                                            raftAddr_,
                                                            folly::stringPrintf("%s/wal/%d",
                                                                    enginePtr->getDataRoot(),
                                                                    partId),
                                                            enginePtr,
                                                            ioPool_,
                                                            bgWorkers_,
                                                            workers_,
                                                            snapshot_,
                                                            clientMan_);
                        auto status = options_.partMan_->partMeta(spaceId, partId);
                        if (!status.ok()) {
                            LOG(WARNING) << status.status().toString();
                            return;
                        }
                        auto partMeta = status.value();
                        std::vector<HostAddr> peers;
                        for (auto& h : partMeta.hosts_) {
                            if (h != storeSvcAddr_) {
                                peers.emplace_back(getRaftAddr(h));
                                VLOG(1) << "Add peer " << peers.back();
                            }
                        }
                        raftService_->addPartition(part);
                        part->start(std::move(peers), false);
                        LOG(INFO) << "Load part " << spaceId << ", " << partId << " from disk";

                        {
                            folly::RWSpinLock::WriteHolder holder(&lock_);
                            auto iter = spaces_.find(spaceId);
                            CHECK(iter != spaces_.end());
                            iter->second->parts_.emplace(partId, part);
                        }
                        counter.fetch_sub(1);
                        if (counter.load() == 0) {
                            baton.post();
                        }
                    });
                }
                baton.wait();
                LOG(INFO) << "Load space " << spaceId << " complete";
            } catch (std::exception& e) {
                LOG(FATAL) << "Invalid data directory \"" << dir << "\"";
            }
        }
    }
}

void NebulaStore::loadPartFromPartManager() {
    LOG(INFO) << "Init data from partManager for " << storeSvcAddr_;
    auto partsMap = options_.partMan_->parts(storeSvcAddr_);
    for (auto& entry : partsMap) {
        auto spaceId = entry.first;
        addSpace(spaceId);
        std::vector<PartitionID> partIds;
        for (auto it = entry.second.begin(); it != entry.second.end(); it++) {
            partIds.emplace_back(it->first);
        }
        std::sort(partIds.begin(), partIds.end());
        for (auto& partId : partIds) {
            addPart(spaceId, partId, false);
        }
    }
}

void NebulaStore::loadLocalListenerFromPartManager() {
    // Initialize listener on the storeSvcAddr_, and start these listener
    LOG(INFO) << "Init listener from partManager for " << storeSvcAddr_;
    auto listenersMap = options_.partMan_->listeners(storeSvcAddr_);
    for (const auto& spaceEntry : listenersMap) {
        auto spaceId = spaceEntry.first;
        for (const auto& partEntry : spaceEntry.second) {
            auto partId = partEntry.first;
            for (const auto& listener : partEntry.second) {
                addListener(spaceId, partId, std::move(listener.type_), std::move(listener.peers_));
            }
        }
    }
}

void NebulaStore::loadRemoteListenerFromPartManager() {
    // Add remote listener host to raft group
    folly::RWSpinLock::ReadHolder rh(&lock_);
    for (auto& spaceEntry : spaces_) {
        auto spaceId = spaceEntry.first;
        for (const auto& partEntry : spaceEntry.second->parts_) {
            auto partId = partEntry.first;
            auto listeners = options_.partMan_->listenerPeerExist(spaceId, partId);
            if (listeners.ok()) {
                folly::RWSpinLock::UpgradedHolder uh(&lock_);
                for (const auto& info : listeners.value()) {
                    partEntry.second->addListenerPeer(getRaftAddr(info.first));
                }
            }
        }
    }
}

void NebulaStore::stop() {
    for (const auto& space : spaces_) {
        for (const auto& engine : space.second->engines_) {
            engine->stop();
        }
    }
}

std::unique_ptr<KVEngine> NebulaStore::newEngine(GraphSpaceID spaceId,
                                                 const std::string& path) {
    if (FLAGS_engine_type == "rocksdb") {
        std::shared_ptr<KVCompactionFilterFactory> cfFactory = nullptr;
        if (options_.cffBuilder_ != nullptr) {
            cfFactory = options_.cffBuilder_->buildCfFactory(spaceId);
        }
        auto vIdLen = getSpaceVidLen(spaceId);
        return std::make_unique<RocksEngine>(spaceId, vIdLen, path, options_.mergeOp_, cfFactory);
    } else {
        LOG(FATAL) << "Unknown engine type " << FLAGS_engine_type;
        return nullptr;
    }
}

ErrorOr<nebula::cpp2::ErrorCode, HostAddr>
NebulaStore::partLeader(GraphSpaceID spaceId, PartitionID partId) {
    folly::RWSpinLock::ReadHolder rh(&lock_);
    auto it = spaces_.find(spaceId);
    if (UNLIKELY(it == spaces_.end())) {
        return nebula::cpp2::ErrorCode::E_SPACE_NOT_FOUND;
    }
    auto& parts = it->second->parts_;
    auto partIt = parts.find(partId);
    if (UNLIKELY(partIt == parts.end())) {
        return nebula::cpp2::ErrorCode::E_PART_NOT_FOUND;
    }
    return getStoreAddr(partIt->second->leader());
}

void NebulaStore::addSpace(GraphSpaceID spaceId, bool isListener) {
    folly::RWSpinLock::WriteHolder wh(&lock_);
    if (!isListener) {
        if (this->spaces_.find(spaceId) != this->spaces_.end()) {
            LOG(INFO) << "Data space " << spaceId << " has existed!";
            return;
        }
        LOG(INFO) << "Create data space " << spaceId;
        this->spaces_[spaceId] = std::make_unique<SpacePartInfo>();
        for (auto& path : options_.dataPaths_) {
            this->spaces_[spaceId]->engines_.emplace_back(newEngine(spaceId, path));
        }
    } else {
        // listener don't need engine for now
        if (this->spaceListeners_.find(spaceId) != this->spaceListeners_.end()) {
            LOG(INFO) << "Listener space " << spaceId << " has existed!";
            return;
        }
        LOG(INFO) << "Create listener space " << spaceId;
        this->spaceListeners_[spaceId] = std::make_unique<SpaceListenerInfo>();
    }
}

int32_t NebulaStore::getSpaceVidLen(GraphSpaceID spaceId) {
    int vIdLen = 8;  // default value
    if (options_.schemaMan_) {
        auto stVidLen = options_.schemaMan_->getSpaceVidLen(spaceId);
        if (stVidLen.ok()) {
            vIdLen = stVidLen.value();
        }
    }
    return vIdLen;
}

void NebulaStore::addPart(GraphSpaceID spaceId,
                          PartitionID partId,
                          bool asLearner,
                          const std::vector<HostAddr>& peers) {
    folly::RWSpinLock::WriteHolder wh(&lock_);
    auto spaceIt = this->spaces_.find(spaceId);
    CHECK(spaceIt != this->spaces_.end()) << "Space should exist!";
    auto partIt = spaceIt->second->parts_.find(partId);
    if (partIt != spaceIt->second->parts_.end()) {
        LOG(INFO) << "[Space: " << spaceId << ", Part: " << partId << "] has existed!";
        if (!peers.empty()) {
            LOG(INFO) << "[Space: " << spaceId << ", Part: " << partId << "] check peers...";
            partIt->second->checkAndResetPeers(peers);
        }
        return;
    }

    int32_t minIndex = -1;
    int32_t index = 0;
    int32_t minPartsNum = 0x7FFFFFFF;
    auto& engines = spaceIt->second->engines_;
    for (auto& engine : engines) {
        if (engine->totalPartsNum() < minPartsNum) {
            minPartsNum = engine->totalPartsNum();
            minIndex = index;
        }
        index++;
    }
    CHECK_GE(minIndex, 0) << "engines number:" << engines.size();
    const auto& targetEngine = engines[minIndex];

    // Write the information into related engine.
    targetEngine->addPart(partId);
    spaceIt->second->parts_.emplace(
        partId,
        newPart(spaceId, partId, targetEngine.get(), asLearner, peers));
    LOG(INFO) << "Space " << spaceId << ", part " << partId
              << " has been added, asLearner " << asLearner;
}

std::shared_ptr<Part> NebulaStore::newPart(GraphSpaceID spaceId,
                                           PartitionID partId,
                                           KVEngine* engine,
                                           bool asLearner,
                                           const std::vector<HostAddr>& defaultPeers) {
    auto part = std::make_shared<Part>(spaceId,
                                       partId,
                                       raftAddr_,
                                       folly::stringPrintf("%s/wal/%d",
                                               engine->getDataRoot(),
                                               partId),
                                       engine,
                                       ioPool_,
                                       bgWorkers_,
                                       workers_,
                                       snapshot_,
                                       clientMan_);
    std::vector<HostAddr> peers;
    if (defaultPeers.empty()) {
        // pull the information from meta
        auto metaStatus = options_.partMan_->partMeta(spaceId, partId);
        if (!metaStatus.ok()) {
            LOG(ERROR) << "options_.partMan_->partMeta(spaceId, partId); error: "
                       << metaStatus.status().toString()
                       << " spaceId: " << spaceId << ", partId: " << partId;
            return nullptr;
        }

        auto partMeta = metaStatus.value();
        for (auto& h : partMeta.hosts_) {
            if (h != storeSvcAddr_) {
                peers.emplace_back(getRaftAddr(h));
                VLOG(1) << "Add peer " << peers.back();
            }
        }
    } else {
        for (auto& h : defaultPeers) {
            if (h != raftAddr_) {
                peers.emplace_back(h);
            }
        }
    }
    raftService_->addPartition(part);
    part->start(std::move(peers), asLearner);
    return part;
}

void NebulaStore::removeSpace(GraphSpaceID spaceId, bool isListener) {
    folly::RWSpinLock::WriteHolder wh(&lock_);
    if (!isListener) {
        auto spaceIt = this->spaces_.find(spaceId);
        if (spaceIt != this->spaces_.end()) {
            auto& engines = spaceIt->second->engines_;
            for (auto& engine : engines) {
                auto parts = engine->allParts();
                for (auto& partId : parts) {
                    engine->removePart(partId);
                }
                CHECK_EQ(0, engine->totalPartsNum());
            }
            CHECK(spaceIt->second->parts_.empty());
            this->spaces_.erase(spaceIt);
        }
        LOG(INFO) << "Data space " << spaceId << " has been removed!";
    } else {
        auto spaceIt = this->spaceListeners_.find(spaceId);
        if (spaceIt != this->spaceListeners_.end()) {
            for (const auto& partEntry : spaceIt->second->listeners_) {
                CHECK(partEntry.second.empty());
            }
            this->spaceListeners_.erase(spaceIt);
        }
        LOG(INFO) << "Listener space " << spaceId << " has been removed!";
    }
}


void NebulaStore::removePart(GraphSpaceID spaceId, PartitionID partId) {
    folly::RWSpinLock::WriteHolder wh(&lock_);
    auto spaceIt = this->spaces_.find(spaceId);
    if (spaceIt != this->spaces_.end()) {
        auto partIt = spaceIt->second->parts_.find(partId);
        if (partIt != spaceIt->second->parts_.end()) {
            auto* e = partIt->second->engine();
            CHECK_NOTNULL(e);
            raftService_->removePartition(partIt->second);
            partIt->second->reset();
            spaceIt->second->parts_.erase(partId);
            e->removePart(partId);
        }
    }
    LOG(INFO) << "Space " << spaceId << ", part " << partId << " has been removed!";
}

void NebulaStore::addListener(GraphSpaceID spaceId,
                              PartitionID partId,
                              meta::cpp2::ListenerType type,
                              const std::vector<HostAddr>& peers) {
    folly::RWSpinLock::WriteHolder wh(&lock_);
    auto spaceIt = spaceListeners_.find(spaceId);
    if (spaceIt == spaceListeners_.end()) {
        spaceIt = spaceListeners_.emplace(spaceId, std::make_shared<SpaceListenerInfo>()).first;
    }
    auto partIt = spaceIt->second->listeners_.find(partId);
    if (partIt == spaceIt->second->listeners_.end()) {
        partIt = spaceIt->second->listeners_.emplace(partId, ListenerMap()).first;
    }
    auto listener = partIt->second.find(type);
    if (listener != partIt->second.end()) {
        LOG(INFO) << "Listener of type " << apache::thrift::util::enumNameSafe(type)
                  << " of [Space: " << spaceId << ", Part: " << partId << "] has existed!";
        return;
    }
    partIt->second.emplace(type, newListener(spaceId, partId, std::move(type), peers));
    LOG(INFO) << "Listener of type " << apache::thrift::util::enumNameSafe(type)
              << " of [Space: " << spaceId << ", Part: " << partId << "] is added";
    return;
}

std::shared_ptr<Listener> NebulaStore::newListener(GraphSpaceID spaceId,
                                                   PartitionID partId,
                                                   meta::cpp2::ListenerType type,
                                                   const std::vector<HostAddr>& peers) {
    auto walPath = folly::stringPrintf("%s/%d/%d/wal", options_.listenerPath_.c_str(),
                                       spaceId, partId);
    // snapshot manager and client manager is set to nullptr, listener should never use them
    auto listener = ListenerFactory::createListener(type,
                                                    spaceId,
                                                    partId,
                                                    raftAddr_,
                                                    walPath,
                                                    ioPool_,
                                                    bgWorkers_,
                                                    workers_,
                                                    nullptr,
                                                    nullptr,
                                                    options_.schemaMan_);
    raftService_->addPartition(listener);
    // add raft group as learner
    std::vector<HostAddr> raftPeers;
    std::transform(peers.begin(), peers.end(), std::back_inserter(raftPeers), [this] (auto&& host) {
        CHECK_NE(host, storeSvcAddr_) << "Should not start part and listener on same host";
        return getRaftAddr(host);
    });
    listener->start(std::move(raftPeers));
    return listener;
}

void NebulaStore::removeListener(GraphSpaceID spaceId,
                                 PartitionID partId,
                                 meta::cpp2::ListenerType type) {
    folly::RWSpinLock::WriteHolder wh(&lock_);
    auto spaceIt = spaceListeners_.find(spaceId);
    if (spaceIt != spaceListeners_.end()) {
        auto partIt = spaceIt->second->listeners_.find(partId);
        if (partIt != spaceIt->second->listeners_.end()) {
            auto listener = partIt->second.find(type);
            if (listener != partIt->second.end()) {
                raftService_->removePartition(listener->second);
                listener->second->reset();
                partIt->second.erase(type);
                LOG(INFO) << "Listener of type " << apache::thrift::util::enumNameSafe(type)
                          << " of [Space: " << spaceId << ", Part: " << partId << "] is removed";
                return;
            }
        }
    }
    return;
}

void NebulaStore::checkRemoteListeners(GraphSpaceID spaceId,
                                       PartitionID partId,
                                       const std::vector<HostAddr>& remoteListeners) {
    folly::RWSpinLock::ReadHolder rh(&lock_);
    auto spaceIt = spaces_.find(spaceId);
    if (spaceIt != spaces_.end()) {
        auto partIt = spaceIt->second->parts_.find(partId);
        if (partIt != spaceIt->second->parts_.end()) {
            std::set<HostAddr> raftHosts;
            std::transform(remoteListeners.begin(),
                           remoteListeners.end(),
                           std::inserter(raftHosts, raftHosts.end()),
                           [&](const auto& host) { return getRaftAddr(host); });
            if (raftHosts != partIt->second->listeners()) {
                partIt->second->checkRemoteListeners(raftHosts);
            }
        }
    }
}

void NebulaStore::updateSpaceOption(GraphSpaceID spaceId,
                                    const std::unordered_map<std::string, std::string>& options,
                                    bool isDbOption) {
    if (isDbOption) {
        for (const auto& kv : options) {
            setDBOption(spaceId, kv.first, kv.second);
        }
    } else {
        for (const auto& kv : options) {
            setOption(spaceId, kv.first, kv.second);
        }
    }
}

nebula::cpp2::ErrorCode
NebulaStore::get(GraphSpaceID spaceId,
                 PartitionID partId,
                 const std::string& key,
                 std::string* value,
                 bool canReadFromFollower) {
    auto ret = part(spaceId, partId);
    if (!ok(ret)) {
        return error(ret);
    }
    auto part = nebula::value(ret);
    if (!checkLeader(part, canReadFromFollower)) {
        return nebula::cpp2::ErrorCode::E_LEADER_CHANGED;
    }
    return part->engine()->get(key, value);
}


std::pair<nebula::cpp2::ErrorCode, std::vector<Status>>
NebulaStore::multiGet(GraphSpaceID spaceId,
                      PartitionID partId,
                      const std::vector<std::string>& keys,
                      std::vector<std::string>* values,
                      bool canReadFromFollower) {
    std::vector<Status> status;
    auto ret = part(spaceId, partId);
    if (!ok(ret)) {
        return {error(ret), status};
    }
    auto part = nebula::value(ret);
    if (!checkLeader(part, canReadFromFollower)) {
        return {nebula::cpp2::ErrorCode::E_LEADER_CHANGED, status};
    }
    status = part->engine()->multiGet(keys, values);
    auto allExist = std::all_of(status.begin(), status.end(),
                                [] (const auto& s) {
                                    return s.ok();
                                });
    if (allExist) {
        return {nebula::cpp2::ErrorCode::SUCCEEDED, status};
    } else {
        return {nebula::cpp2::ErrorCode::E_PARTIAL_RESULT, status};
    }
}


nebula::cpp2::ErrorCode
NebulaStore::range(GraphSpaceID spaceId,
                   PartitionID partId,
                   const std::string& start,
                   const std::string& end,
                   std::unique_ptr<KVIterator>* iter,
                   bool canReadFromFollower) {
    auto ret = part(spaceId, partId);
    if (!ok(ret)) {
        return error(ret);
    }
    auto part = nebula::value(ret);
    if (!checkLeader(part, canReadFromFollower)) {
        return nebula::cpp2::ErrorCode::E_LEADER_CHANGED;
    }
    return part->engine()->range(start, end, iter);
}


nebula::cpp2::ErrorCode
NebulaStore::prefix(GraphSpaceID spaceId,
                    PartitionID partId,
                    const std::string& prefix,
                    std::unique_ptr<KVIterator>* iter,
                    bool canReadFromFollower) {
    auto ret = part(spaceId, partId);
    if (!ok(ret)) {
        return error(ret);
    }
    auto part = nebula::value(ret);
    if (!checkLeader(part, canReadFromFollower)) {
        return nebula::cpp2::ErrorCode::E_LEADER_CHANGED;
    }
    return part->engine()->prefix(prefix, iter);
}


nebula::cpp2::ErrorCode
NebulaStore::rangeWithPrefix(GraphSpaceID spaceId,
                             PartitionID  partId,
                             const std::string& start,
                             const std::string& prefix,
                             std::unique_ptr<KVIterator>* iter,
                             bool canReadFromFollower) {
    auto ret = part(spaceId, partId);
    if (!ok(ret)) {
        return error(ret);
    }
    auto part = nebula::value(ret);
    if (!checkLeader(part, canReadFromFollower)) {
        return nebula::cpp2::ErrorCode::E_LEADER_CHANGED;
    }
    return part->engine()->rangeWithPrefix(start, prefix, iter);
}


nebula::cpp2::ErrorCode
NebulaStore::sync(GraphSpaceID spaceId, PartitionID partId) {
    auto partRet = part(spaceId, partId);
    if (!ok(partRet)) {
        return error(partRet);
    }
    auto part = nebula::value(partRet);
    if (!checkLeader(part)) {
        return nebula::cpp2::ErrorCode::E_LEADER_CHANGED;
    }
    auto ret = nebula::cpp2::ErrorCode::SUCCEEDED;
    folly::Baton<true, std::atomic> baton;
    part->sync([&] (nebula::cpp2::ErrorCode code) {
        ret = code;
        baton.post();
    });
    baton.wait();
    return ret;
}

void NebulaStore::asyncAppendBatch(GraphSpaceID spaceId,
                                   PartitionID partId,
                                   std::string&& batch,
                                   KVCallback cb) {
    auto ret = part(spaceId, partId);
    if (!ok(ret)) {
        cb(error(ret));
        return;
    }
    auto part = nebula::value(ret);
    part->asyncAppendBatch(std::move(batch), std::move(cb));
}

void NebulaStore::asyncMultiPut(GraphSpaceID spaceId,
                                PartitionID partId,
                                std::vector<KV>&& keyValues,
                                KVCallback cb) {
    auto ret = part(spaceId, partId);
    if (!ok(ret)) {
        cb(error(ret));
        return;
    }
    auto part = nebula::value(ret);
    part->asyncMultiPut(std::move(keyValues), std::move(cb));
}


void NebulaStore::asyncRemove(GraphSpaceID spaceId,
                              PartitionID partId,
                              const std::string& key,
                              KVCallback cb) {
    auto ret = part(spaceId, partId);
    if (!ok(ret)) {
        cb(error(ret));
        return;
    }
    auto part = nebula::value(ret);
    part->asyncRemove(key, std::move(cb));
}


void NebulaStore::asyncMultiRemove(GraphSpaceID spaceId,
                                   PartitionID  partId,
                                   std::vector<std::string>&& keys,
                                   KVCallback cb) {
    auto ret = part(spaceId, partId);
    if (!ok(ret)) {
        cb(error(ret));
        return;
    }
    auto part = nebula::value(ret);
    part->asyncMultiRemove(std::move(keys), std::move(cb));
}


void NebulaStore::asyncRemoveRange(GraphSpaceID spaceId,
                                   PartitionID partId,
                                   const std::string& start,
                                   const std::string& end,
                                   KVCallback cb) {
    auto ret = part(spaceId, partId);
    if (!ok(ret)) {
        cb(error(ret));
        return;
    }
    auto part = nebula::value(ret);
    part->asyncRemoveRange(start, end, std::move(cb));
}

void NebulaStore::asyncAtomicOp(GraphSpaceID spaceId,
                                PartitionID partId,
                                raftex::AtomicOp op,
                                KVCallback cb) {
    auto ret = part(spaceId, partId);
    if (!ok(ret)) {
        cb(error(ret));
        return;
    }
    auto part = nebula::value(ret);
    part->asyncAtomicOp(std::move(op), std::move(cb));
}

ErrorOr<nebula::cpp2::ErrorCode, std::shared_ptr<Part>>
NebulaStore::part(GraphSpaceID spaceId, PartitionID partId) {
    folly::RWSpinLock::ReadHolder rh(&lock_);
    auto it = spaces_.find(spaceId);
    if (UNLIKELY(it == spaces_.end())) {
        return nebula::cpp2::ErrorCode::E_SPACE_NOT_FOUND;
    }
    auto& parts = it->second->parts_;
    auto partIt = parts.find(partId);
    if (UNLIKELY(partIt == parts.end())) {
        return nebula::cpp2::ErrorCode::E_PART_NOT_FOUND;
    }
    return partIt->second;
}

nebula::cpp2::ErrorCode NebulaStore::ingest(GraphSpaceID spaceId) {
    auto spaceRet = space(spaceId);
    if (!ok(spaceRet)) {
        return error(spaceRet);
    }
    auto space = nebula::value(spaceRet);
    for (auto& engine : space->engines_) {
        auto parts = engine->allParts();
        for (auto part : parts) {
            auto ret = this->engine(spaceId, part);
            if (!ok(ret)) {
                return error(ret);
            }

            auto path = folly::stringPrintf("%s/download/%d", value(ret)->getDataRoot(), part);
            if (!fs::FileUtils::exist(path)) {
                LOG(INFO) << path << " not existed";
                continue;
            }

            auto files = nebula::fs::FileUtils::listAllFilesInDir(path.c_str(), true, "*.sst");
            for (auto file : files) {
                LOG(INFO) << "Ingesting extra file: " << file;
                auto code = engine->ingest(std::vector<std::string>({file}));
                if (code != nebula::cpp2::ErrorCode::SUCCEEDED) {
                    return code;
                }
            }
        }
    }
    return nebula::cpp2::ErrorCode::SUCCEEDED;
}


nebula::cpp2::ErrorCode
NebulaStore::setOption(GraphSpaceID spaceId,
                       const std::string& configKey,
                       const std::string& configValue) {
    auto spaceRet = space(spaceId);
    if (!ok(spaceRet)) {
        return error(spaceRet);
    }
    auto space = nebula::value(spaceRet);
    for (auto& engine : space->engines_) {
        auto code = engine->setOption(configKey, configValue);
        if (code != nebula::cpp2::ErrorCode::SUCCEEDED) {
            return code;
        }
    }
    return nebula::cpp2::ErrorCode::SUCCEEDED;
}


nebula::cpp2::ErrorCode
NebulaStore::setDBOption(GraphSpaceID spaceId,
                         const std::string& configKey,
                         const std::string& configValue) {
    auto spaceRet = space(spaceId);
    if (!ok(spaceRet)) {
        return error(spaceRet);
    }
    auto space = nebula::value(spaceRet);
    for (auto& engine : space->engines_) {
        auto code = engine->setDBOption(configKey, configValue);
        if (code != nebula::cpp2::ErrorCode::SUCCEEDED) {
            return code;
        }
    }
    return nebula::cpp2::ErrorCode::SUCCEEDED;
}


nebula::cpp2::ErrorCode NebulaStore::compact(GraphSpaceID spaceId) {
    auto spaceRet = space(spaceId);
    if (!ok(spaceRet)) {
        return error(spaceRet);
    }
    auto space = nebula::value(spaceRet);

    auto code = nebula::cpp2::ErrorCode::SUCCEEDED;
    std::vector<std::thread> threads;
    LOG(INFO) << "Space " << spaceId << " start compaction.";
    for (auto& engine : space->engines_) {
        threads.emplace_back(std::thread([&engine, &code] {
            auto ret = engine->compact();
            if (ret != nebula::cpp2::ErrorCode::SUCCEEDED) {
                code = ret;
            }
        }));
    }

    // Wait for all threads to finish
    for (auto& t : threads) {
        t.join();
    }
    LOG(INFO) << "Space " << spaceId << " compaction done.";
    return code;
}

nebula::cpp2::ErrorCode NebulaStore::flush(GraphSpaceID spaceId) {
    auto spaceRet = space(spaceId);
    if (!ok(spaceRet)) {
        return error(spaceRet);
    }
    auto space = nebula::value(spaceRet);
    for (auto& engine : space->engines_) {
        auto code = engine->flush();
        if (code != nebula::cpp2::ErrorCode::SUCCEEDED) {
            return code;
        }
    }
    return nebula::cpp2::ErrorCode::SUCCEEDED;
}

<<<<<<< HEAD
ErrorOr<ResultCode, std::vector<cpp2::CheckpointInfo>> NebulaStore::createCheckpoint(
    GraphSpaceID spaceId,
    const std::string& name) {
=======
ErrorOr<nebula::cpp2::ErrorCode, std::pair<std::string, nebula::cpp2::PartitionBackupInfo>>
NebulaStore::createCheckpoint(GraphSpaceID spaceId, const std::string& name) {
>>>>>>> 8f478884
    auto spaceRet = space(spaceId);
    if (!ok(spaceRet)) {
        return error(spaceRet);
    }

    auto space = nebula::value(spaceRet);
    std::string cpPath;
    std::unordered_map<PartitionID, cpp2::LogInfo> partitionInfo;
    std::vector<cpp2::CheckpointInfo> cpInfo;

    DCHECK(!space->engines_.empty());

    for (auto& engine : space->engines_) {
        auto code = engine->createCheckpoint(name);
        if (code != nebula::cpp2::ErrorCode::SUCCEEDED) {
            return code;
        }
        // Maybe there's a judgment call here.
        cpPath = folly::stringPrintf("%s/checkpoints/%s", engine->getDataRoot(), name.c_str());
        // create wal hard link for all parts
        auto parts = engine->allParts();
        for (auto& part : parts) {
            auto ret = this->part(spaceId, part);
            if (!ok(ret)) {
                LOG(ERROR) << "Part not found. space : " << spaceId << " Part : " << part;
                return error(ret);
            }
            auto walPath = folly::stringPrintf(
                "%s/checkpoints/%s/wal/%d", engine->getDataRoot(), name.c_str(), part);
            auto p = nebula::value(ret);
            if (!p->linkCurrentWAL(walPath.data())) {
                return nebula::cpp2::ErrorCode::E_FAILED_TO_CHECKPOINT;
            }

            if (p->isLeader()) {
                auto logInfo = p->lastLogInfo();
                cpp2::LogInfo info;
                info.set_log_id(logInfo.first);
                info.set_term_id(logInfo.second);
                partitionInfo.emplace(part, std::move(info));
            }
        }
        auto result = nebula::fs::FileUtils::realPath(cpPath.c_str());
        if (!result.ok()) {
            return ResultCode::ERR_CHECKPOINT_ERROR;
        }
        nebula::cpp2::PartitionBackupInfo backupInfo;
        nebula::cpp2::CheckpointInfo info;
        backupInfo.set_info(std::move(partitionInfo));
        info.set_path(std::move(result.value()));
        info.set_partition_info(std::move(backupInfo));
        cpInfo.emplace_back(std::move(info));
    }

    return cpInfo;
}

nebula::cpp2::ErrorCode
NebulaStore::dropCheckpoint(GraphSpaceID spaceId, const std::string& name) {
    auto spaceRet = space(spaceId);
    if (!ok(spaceRet)) {
        return error(spaceRet);
    }
    auto space = nebula::value(spaceRet);
    for (auto& engine : space->engines_) {
        /**
         * Drop checkpoint and wal together
         **/
        auto checkpointPath = folly::stringPrintf("%s/checkpoints/%s",
                                                  engine->getDataRoot(),
                                                  name.c_str());
        LOG(INFO) << "Drop checkpoint : " << checkpointPath;
        if (!fs::FileUtils::exist(checkpointPath)) {
            continue;
        }
        if (!fs::FileUtils::remove(checkpointPath.data(), true)) {
            LOG(ERROR) << "Drop checkpoint dir failed : " << checkpointPath;
            return nebula::cpp2::ErrorCode::E_STORE_FAILURE;
        }
    }
    return nebula::cpp2::ErrorCode::SUCCEEDED;
}

nebula::cpp2::ErrorCode NebulaStore::setWriteBlocking(GraphSpaceID spaceId, bool sign) {
    auto spaceRet = space(spaceId);
    if (!ok(spaceRet)) {
        LOG(ERROR) << "Get Space " << spaceId << " Failed";
        return error(spaceRet);
    }
    auto space = nebula::value(spaceRet);
    for (auto& engine : space->engines_) {
        auto parts = engine->allParts();
        for (auto& part : parts) {
            auto partRet = this->part(spaceId, part);
            if (!ok(partRet)) {
                LOG(ERROR) << "Part not found. space : " << spaceId << " Part : " << part;
                return error(partRet);
            }
            auto p = nebula::value(partRet);
            p->setBlocking(sign);
        }
    }
    return nebula::cpp2::ErrorCode::SUCCEEDED;
}

bool NebulaStore::isLeader(GraphSpaceID spaceId, PartitionID partId) {
    folly::RWSpinLock::ReadHolder rh(&lock_);
    auto spaceIt = spaces_.find(spaceId);
    if (spaceIt != this->spaces_.end()) {
        auto partIt = spaceIt->second->parts_.find(partId);
        if (partIt != spaceIt->second->parts_.end()) {
            return partIt->second->isLeader();
        } else {
            return false;
        }
    }
    return false;
}

ErrorOr<nebula::cpp2::ErrorCode, KVEngine*>
NebulaStore::engine(GraphSpaceID spaceId, PartitionID partId) {
    folly::RWSpinLock::ReadHolder rh(&lock_);
    auto it = spaces_.find(spaceId);
    if (UNLIKELY(it == spaces_.end())) {
        return nebula::cpp2::ErrorCode::E_SPACE_NOT_FOUND;
    }
    auto& parts = it->second->parts_;
    auto partIt = parts.find(partId);
    if (UNLIKELY(partIt == parts.end())) {
        return nebula::cpp2::ErrorCode::E_PART_NOT_FOUND;
    }
    return partIt->second->engine();
}

ErrorOr<nebula::cpp2::ErrorCode, std::shared_ptr<SpacePartInfo>>
NebulaStore::space(GraphSpaceID spaceId) {
    folly::RWSpinLock::ReadHolder rh(&lock_);
    auto it = spaces_.find(spaceId);
    if (UNLIKELY(it == spaces_.end())) {
        return nebula::cpp2::ErrorCode::E_SPACE_NOT_FOUND;
    }
    return it->second;
}

int32_t NebulaStore::allLeader(
    std::unordered_map<GraphSpaceID, std::vector<meta::cpp2::LeaderInfo>>& leaderIds) {
    folly::RWSpinLock::ReadHolder rh(&lock_);
    int32_t count = 0;
    for (const auto& spaceIt : spaces_) {
        auto spaceId = spaceIt.first;
        for (const auto& partIt : spaceIt.second->parts_) {
            auto partId = partIt.first;
            if (partIt.second->isLeader()) {
                meta::cpp2::LeaderInfo partInfo;
                partInfo.set_part_id(partId);
                partInfo.set_term(partIt.second->termId());
                leaderIds[spaceId].emplace_back(std::move(partInfo));
                ++count;
            }
        }
    }
    return count;
}

bool NebulaStore::checkLeader(std::shared_ptr<Part> part, bool canReadFromFollower) const {
    return canReadFromFollower || (part->isLeader() && part->leaseValid());
}

void NebulaStore::cleanWAL() {
    folly::RWSpinLock::ReadHolder rh(&lock_);
    SCOPE_EXIT {
        cleanWalWorker_->addDelayTask(FLAGS_clean_wal_interval_secs * 1000,
                                      &NebulaStore::cleanWAL,
                                      this);
    };
    for (const auto& spaceEntry : spaces_) {
        if (FLAGS_rocksdb_disable_wal) {
            for (const auto& engine : spaceEntry.second->engines_) {
                engine->flush();
            }
        }
        for (const auto& partEntry : spaceEntry.second->parts_) {
            auto& part = partEntry.second;
            if (part->needToCleanWal()) {
                // clean wal by expired time
                part->wal()->cleanWAL();
            }
        }
    }
    for (const auto& spaceEntry : spaceListeners_) {
        for (const auto& partEntry : spaceEntry.second->listeners_) {
            for (const auto& typeEntry : partEntry.second) {
                const auto& listener = typeEntry.second;
                // clean wal by log id
                listener->wal()->cleanWAL(listener->getApplyId());
            }
        }
    }
}

ErrorOr<nebula::cpp2::ErrorCode, std::vector<std::string>>
NebulaStore::backupTable(GraphSpaceID spaceId,
                         const std::string& name,
                         const std::string& tablePrefix,
                         std::function<bool(const folly::StringPiece& key)> filter) {
    auto spaceRet = space(spaceId);
    if (!ok(spaceRet)) {
        return error(spaceRet);
    }

    auto space = nebula::value(spaceRet);
    std::vector<std::string> backupPath;
    for (auto& engine : space->engines_) {
        auto path = engine->backupTable(name, tablePrefix, filter);
        if (!ok(path)) {
            auto result = error(path);
            if (result != nebula::cpp2::ErrorCode::E_BACKUP_EMPTY_TABLE) {
                return result;
            }
            LOG(WARNING) << "Since the table(" << tablePrefix
                         << ") is empty, the backup of the current table is skipped.";
            continue;
        }
        backupPath.emplace_back(value(path));
    }

    if (backupPath.empty()) {
        return nebula::cpp2::ErrorCode::E_BACKUP_EMPTY_TABLE;
    }

    return backupPath;
}

nebula::cpp2::ErrorCode
NebulaStore::restoreFromFiles(GraphSpaceID spaceId, const std::vector<std::string>& files) {
    auto spaceRet = space(spaceId);
    if (!ok(spaceRet)) {
        LOG(ERROR) << "Get Space " << spaceId << " Failed";
        return error(spaceRet);
    }
    auto space = nebula::value(spaceRet);

    DCHECK_EQ(space->engines_.size(), 1);

    for (auto& engine : space->engines_) {
<<<<<<< HEAD
        auto ret = engine->ingest(files, true);
        if (ret != ResultCode::SUCCEEDED) {
=======
        auto ret = engine->ingest(files);
        if (ret != nebula::cpp2::ErrorCode::SUCCEEDED) {
>>>>>>> 8f478884
            return ret;
        }
    }

    return nebula::cpp2::ErrorCode::SUCCEEDED;
}

nebula::cpp2::ErrorCode
NebulaStore::multiPutWithoutReplicator(GraphSpaceID spaceId, std::vector<KV> keyValues) {
    auto spaceRet = space(spaceId);
    if (!ok(spaceRet)) {
        LOG(ERROR) << "Get Space " << spaceId << " Failed";
        return error(spaceRet);
    }
    auto space = nebula::value(spaceRet);

    DCHECK_EQ(space->engines_.size(), 1);

    for (auto& engine : space->engines_) {
        auto ret = engine->multiPut(keyValues);
        if (ret != nebula::cpp2::ErrorCode::SUCCEEDED) {
            return ret;
        }
    }

    return nebula::cpp2::ErrorCode::SUCCEEDED;
}

}  // namespace kvstore
}  // namespace nebula<|MERGE_RESOLUTION|>--- conflicted
+++ resolved
@@ -900,14 +900,9 @@
     return nebula::cpp2::ErrorCode::SUCCEEDED;
 }
 
-<<<<<<< HEAD
-ErrorOr<ResultCode, std::vector<cpp2::CheckpointInfo>> NebulaStore::createCheckpoint(
+ErrorOr<nebula::cpp2::ErrorCode, std::vector<cpp2::CheckpointInfo>> NebulaStore::createCheckpoint(
     GraphSpaceID spaceId,
     const std::string& name) {
-=======
-ErrorOr<nebula::cpp2::ErrorCode, std::pair<std::string, nebula::cpp2::PartitionBackupInfo>>
-NebulaStore::createCheckpoint(GraphSpaceID spaceId, const std::string& name) {
->>>>>>> 8f478884
     auto spaceRet = space(spaceId);
     if (!ok(spaceRet)) {
         return error(spaceRet);
@@ -952,7 +947,7 @@
         }
         auto result = nebula::fs::FileUtils::realPath(cpPath.c_str());
         if (!result.ok()) {
-            return ResultCode::ERR_CHECKPOINT_ERROR;
+            return nebula::cpp2::ErrorCode::E_FAILED_TO_CHECKPOINT;
         }
         nebula::cpp2::PartitionBackupInfo backupInfo;
         nebula::cpp2::CheckpointInfo info;
@@ -1153,13 +1148,8 @@
     DCHECK_EQ(space->engines_.size(), 1);
 
     for (auto& engine : space->engines_) {
-<<<<<<< HEAD
         auto ret = engine->ingest(files, true);
-        if (ret != ResultCode::SUCCEEDED) {
-=======
-        auto ret = engine->ingest(files);
         if (ret != nebula::cpp2::ErrorCode::SUCCEEDED) {
->>>>>>> 8f478884
             return ret;
         }
     }
