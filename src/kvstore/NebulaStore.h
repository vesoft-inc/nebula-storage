--- conflicted
+++ resolved
@@ -115,24 +115,16 @@
         return !options_.listenerPath_.empty();
     }
 
-<<<<<<< HEAD
     std::vector<std::string> getDataRoot() const override {
         return options_.dataPaths_;
     }
 
-    ResultCode get(GraphSpaceID spaceId,
-                   PartitionID partId,
-                   const std::string& key,
-                   std::string* value,
-                   bool canReadFromFollower = false) override;
-=======
     nebula::cpp2::ErrorCode
     get(GraphSpaceID spaceId,
         PartitionID partId,
         const std::string& key,
         std::string* value,
         bool canReadFromFollower = false) override;
->>>>>>> 8f478884
 
     std::pair<nebula::cpp2::ErrorCode, std::vector<Status>>
     multiGet(GraphSpaceID spaceId,
@@ -246,14 +238,9 @@
 
     nebula::cpp2::ErrorCode flush(GraphSpaceID spaceId) override;
 
-<<<<<<< HEAD
-    ErrorOr<ResultCode, std::vector<cpp2::CheckpointInfo>> createCheckpoint(
+    ErrorOr<nebula::cpp2::ErrorCode, std::vector<cpp2::CheckpointInfo>> createCheckpoint(
         GraphSpaceID spaceId,
         const std::string& name) override;
-=======
-    ErrorOr<nebula::cpp2::ErrorCode, std::pair<std::string, nebula::cpp2::PartitionBackupInfo>>
-    createCheckpoint(GraphSpaceID spaceId, const std::string& name) override;
->>>>>>> 8f478884
 
     nebula::cpp2::ErrorCode
     dropCheckpoint(GraphSpaceID spaceId, const std::string& name) override;
@@ -288,13 +275,10 @@
                 const std::string& tablePrefix,
                 std::function<bool(const folly::StringPiece& key)> filter) override;
 
-<<<<<<< HEAD
-=======
     nebula::cpp2::ErrorCode
     restoreFromFiles(GraphSpaceID spaceId,
                      const std::vector<std::string>& files) override;
 
->>>>>>> 8f478884
     void addListener(GraphSpaceID spaceId,
                      PartitionID partId,
                      meta::cpp2::ListenerType type,
@@ -308,17 +292,8 @@
                               PartitionID partId,
                               const std::vector<HostAddr>& remoteListeners) override;
 
-<<<<<<< HEAD
-    // for meta BR
-    ResultCode restoreFromFiles(GraphSpaceID spaceId,
-                                const std::vector<std::string>& files) override;
-
-    ResultCode multiPutWithoutReplicator(GraphSpaceID spaceId,
-                                        std::vector<KV> keyValues) override;
-=======
     nebula::cpp2::ErrorCode
     multiPutWithoutReplicator(GraphSpaceID spaceId, std::vector<KV> keyValues) override;
->>>>>>> 8f478884
 
 private:
     void loadPartFromDataPath();
