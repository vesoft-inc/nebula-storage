--- conflicted
+++ resolved
@@ -107,19 +107,12 @@
                    std::string* value,
                    bool canReadFromFollower = false) override;
 
-<<<<<<< HEAD
-    std::pair<ResultCode, std::vector<Status>> multiGet(GraphSpaceID spaceId,
-                                                        PartitionID partId,
-                                                        const std::vector<std::string>& keys,
-                                                        std::vector<std::string>* values) override;
-=======
     std::pair<ResultCode, std::vector<Status>>
     multiGet(GraphSpaceID spaceId,
              PartitionID partId,
              const std::vector<std::string>& keys,
              std::vector<std::string>* values,
              bool canReadFromFollower = false) override;
->>>>>>> 965281a6
 
     // Get all results in range [start, end)
     ResultCode range(GraphSpaceID spaceId,
