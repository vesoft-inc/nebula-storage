/* Copyright (c) 2020 vesoft inc. All rights reserved.
 *
 * This source code is licensed under Apache 2.0 License,
 * attached with Common Clause Condition 1.0, found in the LICENSES directory.
 */

#include "storage/index/LookupProcessor.h"
#include "storage/exec/DeDupNode.h"

namespace nebula {
namespace storage {

ProcessorCounters kLookupCounters;

void LookupProcessor::process(const cpp2::LookupIndexRequest& req) {
    if (executor_ != nullptr) {
        executor_->add([req, this] () {
            this->doProcess(req);
        });
    } else {
        doProcess(req);
    }
}

void LookupProcessor::doProcess(const cpp2::LookupIndexRequest& req) {
    auto retCode = requestCheck(req);
    if (retCode != nebula::cpp2::ErrorCode::SUCCEEDED) {
        for (auto& p : req.get_parts()) {
            pushResultCode(retCode, p);
        }
        onFinished();
        return;
    }

    // todo(doodle): specify by each query
    if (!FLAGS_query_concurrently) {
        runInSingleThread(req);
    } else {
        runInMultipleThread(req);
    }
}

void LookupProcessor::runInSingleThread(const cpp2::LookupIndexRequest& req) {
    filterItems_.emplace_back(IndexFilterItem());
    auto plan = buildPlan(&filterItems_.front(), &resultDataSet_);
    if (!plan.ok()) {
        for (auto& p : req.get_parts()) {
            pushResultCode(nebula::cpp2::ErrorCode::E_INDEX_NOT_FOUND, p);
        }
        onFinished();
        return;
    }

    std::unordered_set<PartitionID> failedParts;
    for (const auto& partId : req.get_parts()) {
        auto ret = plan.value().go(partId);
        if (ret != nebula::cpp2::ErrorCode::SUCCEEDED) {
            if (failedParts.find(partId) == failedParts.end()) {
                failedParts.emplace(partId);
                handleErrorCode(ret, spaceId_, partId);
            }
        }
    }
    if (FLAGS_profile_storage_detail) {
        profile_plan(plan.value());
    }
    onProcessFinished();
    onFinished();
}

void LookupProcessor::runInMultipleThread(const cpp2::LookupIndexRequest& req) {
    // As for lookup, once requestCheck is done, the info in RunTimeContext won't be changed
    // anymore. So we only use one RunTimeContext, could make it per partition later if necessary.
    for (size_t i = 0; i < req.get_parts().size(); i++) {
        nebula::DataSet result = resultDataSet_;
        partResults_.emplace_back(std::move(result));
        filterItems_.emplace_back(IndexFilterItem());
    }
    size_t i = 0;
    std::vector<folly::Future<std::pair<nebula::cpp2::ErrorCode, PartitionID>>> futures;
    for (const auto& partId : req.get_parts()) {
        futures.emplace_back(runInExecutor(&filterItems_[i], &partResults_[i], partId));
        i++;
    }

    folly::collectAll(futures).via(executor_).thenTry([this] (auto&& t) mutable {
        CHECK(!t.hasException());
        const auto& tries = t.value();
        for (size_t j = 0; j < tries.size(); j++) {
            CHECK(!tries[j].hasException());
            const auto& [code, partId] = tries[j].value();
            if (code != nebula::cpp2::ErrorCode::SUCCEEDED) {
                handleErrorCode(code, spaceId_, partId);
            } else {
                resultDataSet_.append(std::move(partResults_[j]));
            }
        }
        // when run each part concurrently, we need to dedup again.
        if (!deDupColPos_.empty()) {
            DeDupNode<IndexID>::dedup(resultDataSet_.rows, deDupColPos_);
        }
        this->onProcessFinished();
        this->onFinished();
    });
}

folly::Future<std::pair<nebula::cpp2::ErrorCode, PartitionID>>
LookupProcessor::runInExecutor(IndexFilterItem* filterItem,
                               nebula::DataSet* result,
                               PartitionID partId) {
    return folly::via(executor_, [this, filterItem, result, partId]() {
        auto plan = buildPlan(filterItem, result);
        if (!plan.ok()) {
            return std::make_pair(nebula::cpp2::ErrorCode::E_INDEX_NOT_FOUND, partId);
        }
        auto ret = plan.value().go(partId);
        if (FLAGS_profile_storage_detail) {
            profile_plan(plan.value());
        }
        return std::make_pair(ret, partId);
    });
}

void LookupProcessor::onProcessFinished() {
    if (context_->isEdge()) {
        std::transform(resultDataSet_.colNames.begin(),
                       resultDataSet_.colNames.end(),
                       resultDataSet_.colNames.begin(),
                       [this](const auto& col) { return context_->edgeName_ + "." + col; });
    } else {
        std::transform(resultDataSet_.colNames.begin(),
                       resultDataSet_.colNames.end(),
                       resultDataSet_.colNames.begin(),
                       [this](const auto& col) { return context_->tagName_ + "." + col; });
    }
    resp_.set_data(std::move(resultDataSet_));
    if (FLAGS_profile_storage_detail) {
<<<<<<< HEAD
        for (auto iter : profile_detail_) {
            resp_.result.get_latency_detail_us()->insert(iter);
=======
        this->result_.set_latency_detail_us({});
        for (auto iter : profile_detail_) {
            this->result_.get_latency_detail_us()->insert(iter);
>>>>>>> 23cc8540
        }
    }
}

}  // namespace storage
}  // namespace nebula<|MERGE_RESOLUTION|>--- conflicted
+++ resolved
@@ -135,14 +135,9 @@
     }
     resp_.set_data(std::move(resultDataSet_));
     if (FLAGS_profile_storage_detail) {
-<<<<<<< HEAD
-        for (auto iter : profile_detail_) {
-            resp_.result.get_latency_detail_us()->insert(iter);
-=======
         this->result_.set_latency_detail_us({});
         for (auto iter : profile_detail_) {
             this->result_.get_latency_detail_us()->insert(iter);
->>>>>>> 23cc8540
         }
     }
 }
