/* Copyright (c) 2020 vesoft inc. All rights reserved.
 *
 * This source code is licensed under Apache 2.0 License,
 * attached with Common Clause Condition 1.0, found in the LICENSES directory.
 */

#ifndef STORAGE_EXEC_EDGENODE_H_
#define STORAGE_EXEC_EDGENODE_H_

#include "common/base/Base.h"
#include "storage/exec/RelNode.h"
#include "storage/exec/StorageIterator.h"

namespace nebula {
namespace storage {

// EdgeNode will return a StorageIterator which iterates over the specified
// edgeType of given vertexId
template<typename T>
class EdgeNode : public RelNode<T> {
public:
    EdgeIterator* iter() {
        return iter_.get();
    }

    kvstore::ResultCode collectEdgePropsIfValid(NullHandler nullHandler,
                                                EdgePropHandler valueHandler) {
        if (!iter_ || !iter_->valid()) {
            return nullHandler(props_);
        }
        auto key = iter_->key();
        auto val = iter_->val();
        if (!reader_) {
            reader_ = RowReader::getRowReader(*schemas_, val);
            if (!reader_) {
                return kvstore::ResultCode::ERR_EDGE_NOT_FOUND;
            }
        } else if (!reader_->reset(*schemas_, val)) {
            return kvstore::ResultCode::ERR_EDGE_NOT_FOUND;
        }
        auto ttl = this->getEdgeTTLInfo(edgeContext_, edgeType_);
        if (ttl.hasValue()) {
            auto ttlValue = ttl.value();
            if (CommonUtils::checkDataExpiredForTTL(schemas_->back().get(), reader_.get(),
                                                    ttlValue.first, ttlValue.second)) {
                return nullHandler(props_);
            }
        }
        if (exp_ != nullptr) {
            // todo(doodle): eval the expression which can be applied to the edge node,
            // which means we can only apply to FetchEdgeNode or EdgeTypePrefixScanNode.
<<<<<<< HEAD
            // TODO fix
=======
>>>>>>> 3315d04a
            // exp_->eval();
        }
        return valueHandler(edgeType_, key, reader_.get(), props_);
    }

protected:
    EdgeNode(EdgeContext* ctx,
             StorageEnv* env,
             GraphSpaceID spaceId,
             size_t vIdLen,
             EdgeType edgeType,
             const std::vector<PropContext>* props,
             const Expression* exp = nullptr)
        : edgeContext_(ctx)
        , env_(env)
        , spaceId_(spaceId)
        , vIdLen_(vIdLen)
        , edgeType_(edgeType)
        , props_(props)
        , exp_(exp) {
        auto schemaIter = edgeContext_->schemas_.find(std::abs(edgeType_));
        CHECK(schemaIter != edgeContext_->schemas_.end());
        CHECK(!schemaIter->second.empty());
        schemas_ = &(schemaIter->second);
    }

    EdgeNode(EdgeContext* ctx,
             StorageEnv* env,
             GraphSpaceID spaceId,
             size_t vIdLen)
        : edgeContext_(ctx)
        , env_(env)
        , spaceId_(spaceId)
        , vIdLen_(vIdLen) {}

    EdgeContext* edgeContext_;
    StorageEnv* env_;
    GraphSpaceID spaceId_;
    size_t vIdLen_;
    EdgeType edgeType_;
    const std::vector<PropContext>* props_;
    const Expression* exp_;
    const std::vector<std::shared_ptr<const meta::NebulaSchemaProvider>>* schemas_ = nullptr;

    std::unique_ptr<RowReader> reader_;
    std::unique_ptr<EdgeIterator> iter_;
    std::string prefix_;
};

class FetchEdgeNode final : public EdgeNode<cpp2::EdgeKey> {
public:
    FetchEdgeNode(EdgeContext* ctx,
                  StorageEnv* env,
                  GraphSpaceID spaceId,
                  size_t vIdLen,
                  EdgeType edgeType,
                  const std::vector<PropContext>* props,
                  const Expression* exp = nullptr)
        : EdgeNode(ctx, env, spaceId, vIdLen, edgeType, props, exp) {}

    kvstore::ResultCode execute(PartitionID partId, const cpp2::EdgeKey& edgeKey) override {
        auto ret = RelNode::execute(partId, edgeKey);
        if (ret != kvstore::ResultCode::SUCCEEDED) {
            return ret;
        }

        VLOG(1) << "partId " << partId << ", edgeType " << edgeType_
                << ", prop size " << props_->size();
        if (edgeKey.edge_type == edgeType_) {
            prefix_ = NebulaKeyUtils::edgePrefix(vIdLen_,
                                                 partId,
                                                 edgeKey.src,
                                                 edgeKey.edge_type,
                                                 edgeKey.ranking,
                                                 edgeKey.dst);
            std::unique_ptr<kvstore::KVIterator> iter;
            auto code = env_->kvstore_->prefix(spaceId_, partId, prefix_, &iter);
            if (code == kvstore::ResultCode::SUCCEEDED && iter && iter->valid()) {
                iter_.reset(new SingleEdgeIterator(std::move(iter), edgeType_, vIdLen_));
            }
        } else {
            iter_.reset();
        }
        return kvstore::ResultCode::SUCCEEDED;
    }
};

class EdgeTypePrefixScanNode final : public EdgeNode<VertexID> {
public:
    EdgeTypePrefixScanNode(EdgeContext* ctx,
                           StorageEnv* env,
                           GraphSpaceID spaceId,
                           size_t vIdLen,
                           EdgeType edgeType,
                           const std::vector<PropContext>* props,
                           const Expression* exp = nullptr)
        : EdgeNode(ctx, env, spaceId, vIdLen, edgeType, props, exp) {}

    kvstore::ResultCode execute(PartitionID partId, const VertexID& vId) override {
        auto ret = RelNode::execute(partId, vId);
        if (ret != kvstore::ResultCode::SUCCEEDED) {
            return ret;
        }

        VLOG(1) << "partId " << partId << ", vId " << vId << ", edgeType " << edgeType_
                << ", prop size " << props_->size();
        std::unique_ptr<kvstore::KVIterator> iter;
        prefix_ = NebulaKeyUtils::edgePrefix(vIdLen_, partId, vId, edgeType_);
        ret = env_->kvstore_->prefix(spaceId_, partId, prefix_, &iter);
        if (ret == kvstore::ResultCode::SUCCEEDED && iter && iter->valid()) {
            iter_.reset(new SingleEdgeIterator(std::move(iter), edgeType_, vIdLen_));
        } else {
            iter_.reset();
        }
        return kvstore::ResultCode::SUCCEEDED;
    }
};

class VertexPrefixScanNode final : public EdgeNode<VertexID> {
public:
    VertexPrefixScanNode(EdgeContext* ctx,
                         StorageEnv* env,
                         GraphSpaceID spaceId,
                         size_t vIdLen)
        : EdgeNode(ctx, env, spaceId, vIdLen) {}

    kvstore::ResultCode execute(PartitionID partId, const VertexID& vId) override {
        auto ret = RelNode::execute(partId, vId);
        if (ret != kvstore::ResultCode::SUCCEEDED) {
            return ret;
        }

        VLOG(1) << "partId " << partId << ", vId " << vId << ", scan all edges";
        std::unique_ptr<kvstore::KVIterator> iter;
        prefix_ = NebulaKeyUtils::edgePrefix(vIdLen_, partId, vId);
        ret = env_->kvstore_->prefix(spaceId_, partId, prefix_, &iter);
        if (ret == kvstore::ResultCode::SUCCEEDED && iter && iter->valid()) {
            iter_.reset(new AllEdgeIterator(edgeContext_, std::move(iter), vIdLen_));
        } else {
            iter_.reset();
        }
        return kvstore::ResultCode::SUCCEEDED;
    }
};

}  // namespace storage
}  // namespace nebula

#endif  // STORAGE_EXEC_EDGENODE_H_<|MERGE_RESOLUTION|>--- conflicted
+++ resolved
@@ -49,10 +49,6 @@
         if (exp_ != nullptr) {
             // todo(doodle): eval the expression which can be applied to the edge node,
             // which means we can only apply to FetchEdgeNode or EdgeTypePrefixScanNode.
-<<<<<<< HEAD
-            // TODO fix
-=======
->>>>>>> 3315d04a
             // exp_->eval();
         }
         return valueHandler(edgeType_, key, reader_.get(), props_);
