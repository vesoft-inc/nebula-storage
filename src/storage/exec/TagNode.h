/* Copyright (c) 2020 vesoft inc. All rights reserved.
 *
 * This source code is licensed under Apache 2.0 License,
 * attached with Common Clause Condition 1.0, found in the LICENSES directory.
 */

#ifndef STORAGE_EXEC_TAGNODE_H_
#define STORAGE_EXEC_TAGNODE_H_

#include "common/base/Base.h"
#include "storage/exec/RelNode.h"
#include "storage/exec/StorageIterator.h"

namespace nebula {
namespace storage {

// TagNode will return a DataSet of specified props of tagId
class TagNode final : public RelNode<VertexID> {
public:
    TagNode(TagContext* ctx,
            StorageEnv* env,
            GraphSpaceID spaceId,
            size_t vIdLen,
            TagID tagId,
            const std::vector<PropContext>* props,
            const Expression* exp = nullptr)
        : tagContext_(ctx)
        , env_(env)
        , spaceId_(spaceId)
        , vIdLen_(vIdLen)
        , tagId_(tagId)
        , props_(props)
        , exp_(exp) {
        auto schemaIter = tagContext_->schemas_.find(tagId_);
        CHECK(schemaIter != tagContext_->schemas_.end());
        CHECK(!schemaIter->second.empty());
        schemas_ = &(schemaIter->second);
    }

    kvstore::ResultCode execute(PartitionID partId, const VertexID& vId) override {
        auto ret = RelNode::execute(partId, vId);
        if (ret != kvstore::ResultCode::SUCCEEDED) {
            return ret;
        }
        VLOG(1) << "partId " << partId << ", vId " << vId << ", tagId " << tagId_
                << ", prop size " << props_->size();

        if (FLAGS_enable_vertex_cache && tagContext_->vertexCache_ != nullptr) {
            auto result = tagContext_->vertexCache_->get(std::make_pair(vId, tagId_), partId);
            if (result.ok()) {
                cacheResult_ = std::move(result).value();
                hitCache_ = true;
                return kvstore::ResultCode::SUCCEEDED;
            } else {
                hitCache_ = false;
                VLOG(1) << "Miss cache for vId " << vId << ", tagId " << tagId_;
            }
        }

        std::unique_ptr<kvstore::KVIterator> iter;
        prefix_ = NebulaKeyUtils::vertexPrefix(vIdLen_, partId, vId, tagId_);
        ret = env_->kvstore_->prefix(spaceId_, partId, prefix_, &iter);
        if (ret == kvstore::ResultCode::SUCCEEDED && iter && iter->valid()) {
            iter_.reset(new SingleTagIterator(std::move(iter), tagId_, vIdLen_));
        } else {
            iter_.reset();
        }
        return kvstore::ResultCode::SUCCEEDED;
    }

    kvstore::ResultCode collectTagPropsIfValid(NullHandler nullHandler,
                                               TagPropHandler valueHandler) {
        folly::StringPiece value;
        if (hitCache_) {
            value = cacheResult_;
        } else if (iter_ && iter_->valid()) {
            value = iter_->val();
        } else {
            return nullHandler(props_);
        }

        auto reader = RowReader::getRowReader(*schemas_, value);
        if (!reader) {
            VLOG(1) << "Can't get tag reader of " << tagId_;
            return kvstore::ResultCode::ERR_TAG_NOT_FOUND;
        }
        auto ttl = getTagTTLInfo(tagContext_, tagId_);
        if (ttl.hasValue()) {
            auto ttlValue = ttl.value();
            if (CommonUtils::checkDataExpiredForTTL(schemas_->back().get(), reader.get(),
                                                    ttlValue.first, ttlValue.second)) {
                return nullHandler(props_);
            }
        }
        if (exp_ != nullptr) {
            // todo(doodle): eval the expression which can be applied to the tag node
<<<<<<< HEAD
            // TODO fix
=======
>>>>>>> 3315d04a
            // exp_->eval();
        }
        return valueHandler(tagId_, reader.get(), props_);
    }

private:
    TagContext* tagContext_;
    StorageEnv* env_;
    GraphSpaceID spaceId_;
    size_t vIdLen_;
    TagID tagId_;
    const std::vector<PropContext>* props_;
    const Expression* exp_;
    const std::vector<std::shared_ptr<const meta::NebulaSchemaProvider>>* schemas_ = nullptr;

    std::unique_ptr<StorageIterator> iter_;
    std::string prefix_;
    std::string cacheResult_;
    bool hitCache_ = false;
};

}  // namespace storage
}  // namespace nebula

#endif  // STORAGE_EXEC_TAGNODE_H_<|MERGE_RESOLUTION|>--- conflicted
+++ resolved
@@ -94,10 +94,6 @@
         }
         if (exp_ != nullptr) {
             // todo(doodle): eval the expression which can be applied to the tag node
-<<<<<<< HEAD
-            // TODO fix
-=======
->>>>>>> 3315d04a
             // exp_->eval();
         }
         return valueHandler(tagId_, reader.get(), props_);
