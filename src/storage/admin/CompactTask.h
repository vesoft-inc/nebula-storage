--- conflicted
+++ resolved
@@ -17,11 +17,7 @@
 
 class CompactTask : public AdminTask {
 public:
-<<<<<<< HEAD
-    explicit CompactTask(TaskContext&& ctx) : AdminTask(std::move(ctx)) {}
-=======
     CompactTask(StorageEnv* env, TaskContext&& ctx) : AdminTask(env, std::move(ctx)) {}
->>>>>>> 7632e728
 
     ErrorOr<cpp2::ErrorCode, std::vector<AdminSubTask>> genSubTasks() override;
     kvstore::ResultCode subTask(nebula::kvstore::KVEngine* engine);
