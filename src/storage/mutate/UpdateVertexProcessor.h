/* Copyright (c) 2020 vesoft inc. All rights reserved.
 *
 * This source code is licensed under Apache 2.0 License,
 * attached with Common Clause Condition 1.0, found in the LICENSES directory.
 */

#ifndef STORAGE_MUTATE_UPDATEVERTEXROCESSOR_H_
#define STORAGE_MUTATE_UPDATEVERTEXROCESSOR_H_

#include "storage/query/QueryBaseProcessor.h"
#include "storage/exec/StoragePlan.h"
#include "common/expression/Expression.h"
#include "storage/context/StorageExpressionContext.h"

namespace nebula {
namespace storage {

extern ProcessorCounters kUpdateVertexCounters;

class UpdateVertexProcessor
    : public QueryBaseProcessor<cpp2::UpdateVertexRequest, cpp2::UpdateResponse> {
public:
    static UpdateVertexProcessor* instance(
            StorageEnv* env,
            const ProcessorCounters* counters = &kUpdateVertexCounters,
            folly::Executor* executor = nullptr) {
        return new UpdateVertexProcessor(env, counters, executor);
    }

    void process(const cpp2::UpdateVertexRequest& req) override;

    void doProcess(const cpp2::UpdateVertexRequest& req);

private:
    UpdateVertexProcessor(StorageEnv* env,
                          const ProcessorCounters* counters,
                          folly::Executor* executor)
        : QueryBaseProcessor<cpp2::UpdateVertexRequest, cpp2::UpdateResponse>(env,
                                                                              counters,
                                                                              executor) {}

    nebula::cpp2::ErrorCode
    checkAndBuildContexts(const cpp2::UpdateVertexRequest& req) override;

    StoragePlan<VertexID> buildPlan(nebula::DataSet* result);

    // Get the schema of all versions of all tags in the spaceId
    nebula::cpp2::ErrorCode buildTagSchema();

    // Build TagContext by parsing return props expressions,
    // filter expression, update props expression
    nebula::cpp2::ErrorCode buildTagContext(const cpp2::UpdateVertexRequest& req);

    void onProcessFinished() override;

    std::vector<Expression*> getReturnPropsExp() {
        // std::vector<Expression*> result;
        // result.resize(returnPropsExp_.size());
        // auto get = [] (auto &ptr) {return ptr.get(); };
        // std::transform(returnPropsExp_.begin(), returnPropsExp_.end(), result.begin(), get);
        // return result;
        return returnPropsExp_;
    }

    void profile_plan(StoragePlan<VertexID>& plan) {
        auto nodes = plan.getNodes();
<<<<<<< HEAD
        for (auto node : nodes) {
            resp_.result.get_latency_detail_us()->insert(
                {node->name_, node->duration_.elapsedInUSec()});
=======
        this->result_.set_latency_detail_us({});
        for (auto node : nodes) {
            resp_.result.get_latency_detail_us()->emplace(node->name_,
                                                          node->duration_.elapsedInUSec());
>>>>>>> 23cc8540
        }
    }

private:
    std::unique_ptr<RunTimeContext>                                      context_;
    bool                                                                 insertable_{false};

    // update tagId
    TagID                                                                tagId_;

    std::vector<std::shared_ptr<nebula::meta::cpp2::IndexItem>>          indexes_;

    std::unique_ptr<StorageExpressionContext>                            expCtx_;

    // update <prop name, new value expression>
    std::vector<storage::cpp2::UpdatedProp>                              updatedProps_;

    // return props expression
    std::vector<Expression*>                                             returnPropsExp_;

    // condition expression
    Expression*                                                          filterExp_{nullptr};

    // updatedProps_ dependent props in value expression
    std::vector<std::pair<std::string, std::unordered_set<std::string>>> depPropMap_;
};

}  // namespace storage
}  // namespace nebula

#endif  // STORAGE_MUTATE_UPDATEVERTEXROCESSOR_H_<|MERGE_RESOLUTION|>--- conflicted
+++ resolved
@@ -64,16 +64,10 @@
 
     void profile_plan(StoragePlan<VertexID>& plan) {
         auto nodes = plan.getNodes();
-<<<<<<< HEAD
-        for (auto node : nodes) {
-            resp_.result.get_latency_detail_us()->insert(
-                {node->name_, node->duration_.elapsedInUSec()});
-=======
         this->result_.set_latency_detail_us({});
         for (auto node : nodes) {
-            resp_.result.get_latency_detail_us()->emplace(node->name_,
+            this->result_.get_latency_detail_us()->emplace(node->name_,
                                                           node->duration_.elapsedInUSec());
->>>>>>> 23cc8540
         }
     }
 
