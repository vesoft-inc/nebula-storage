/* Copyright (c) 2020 vesoft inc. All rights reserved.
 *
 * This source code is licensed under Apache 2.0 License,
 * attached with Common Clause Condition 1.0, found in the LICENSES directory.
 */

#ifndef STORAGE_MUTATE_UPDATEEDGEROCESSOR_H_
#define STORAGE_MUTATE_UPDATEEDGEROCESSOR_H_

#include "storage/query/QueryBaseProcessor.h"
#include "storage/exec/StoragePlan.h"
#include "storage/context/StorageExpressionContext.h"
#include "common/expression/Expression.h"
#include "common/interface/gen-cpp2/storage_types.h"

namespace nebula {
namespace storage {

extern ProcessorCounters kUpdateEdgeCounters;

class UpdateEdgeProcessor
    : public QueryBaseProcessor<cpp2::UpdateEdgeRequest, cpp2::UpdateResponse> {
public:
    static UpdateEdgeProcessor* instance(
            StorageEnv* env,
            const ProcessorCounters* counters = &kUpdateEdgeCounters,
            folly::Executor* executor = nullptr) {
        return new UpdateEdgeProcessor(env, counters, executor);
    }

    void process(const cpp2::UpdateEdgeRequest& req) override;

    void doProcess(const cpp2::UpdateEdgeRequest& req);

private:
    UpdateEdgeProcessor(StorageEnv* env,
                        const ProcessorCounters* counters,
                        folly::Executor* executor)
        : QueryBaseProcessor<cpp2::UpdateEdgeRequest, cpp2::UpdateResponse>(env,
                                                                            counters,
                                                                            executor) {}

    nebula::cpp2::ErrorCode
    checkAndBuildContexts(const cpp2::UpdateEdgeRequest& req) override;

    StoragePlan<cpp2::EdgeKey> buildPlan(nebula::DataSet* result);

    // Get the schema of all versions of edgeType in the spaceId
    nebula::cpp2::ErrorCode buildEdgeSchema();

    // Build EdgeContext by parsing return props expressions,
    // filter expression, update props expression
    nebula::cpp2::ErrorCode buildEdgeContext(const cpp2::UpdateEdgeRequest& req);

    void onProcessFinished() override;

    std::vector<Expression*> getReturnPropsExp() {
        // std::vector<Expression*> result;
        // result.resize(returnPropsExp_.size());
        // auto get = [] (auto &ptr) {return ptr.get(); };
        // std::transform(returnPropsExp_.begin(), returnPropsExp_.end(), result.begin(), get);
        // return result;
        return returnPropsExp_;
    }

    void profile_plan(StoragePlan<cpp2::EdgeKey>& plan) {
        auto nodes = plan.getNodes();
<<<<<<< HEAD
=======
        this->result_.set_latency_detail_us({});
>>>>>>> 23cc8540
        for (auto node : nodes) {
            resp_.result.get_latency_detail_us()->insert(
                {node->name_, node->duration_.elapsedInUSec()});
        }
    }

private:
    std::unique_ptr<RunTimeContext>                                      context_;
    bool                                                                 insertable_{false};

    cpp2::EdgeKey                                                        edgeKey_;

    std::vector<std::shared_ptr<nebula::meta::cpp2::IndexItem>>          indexes_;

    std::unique_ptr<StorageExpressionContext>                            expCtx_;

    // update <prop name, new value expression>
    std::vector<storage::cpp2::UpdatedProp>                              updatedProps_;

    // return props expression
    std::vector<Expression*>                                             returnPropsExp_;

    // condition expression
    Expression*                                                          filterExp_{nullptr};

    // updatedProps_ dependent props in value expression
    std::vector<std::pair<std::string, std::unordered_set<std::string>>> depPropMap_;
};

}  // namespace storage
}  // namespace nebula

#endif  // STORAGE_MUTATE_UPDATEEDGEROCESSOR_H_<|MERGE_RESOLUTION|>--- conflicted
+++ resolved
@@ -65,10 +65,7 @@
 
     void profile_plan(StoragePlan<cpp2::EdgeKey>& plan) {
         auto nodes = plan.getNodes();
-<<<<<<< HEAD
-=======
         this->result_.set_latency_detail_us({});
->>>>>>> 23cc8540
         for (auto node : nodes) {
             resp_.result.get_latency_detail_us()->insert(
                 {node->name_, node->duration_.elapsedInUSec()});
