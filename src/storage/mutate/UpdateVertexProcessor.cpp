/* Copyright (c) 2020 vesoft inc. All rights reserved.
 *
 * This source code is licensed under Apache 2.0 License,
 * attached with Common Clause Condition 1.0, found in the LICENSES directory.
 */

#include "common/base/Base.h"
#include "storage/mutate/UpdateVertexProcessor.h"
#include "utils/NebulaKeyUtils.h"
#include "storage/exec/TagNode.h"
#include "storage/exec/FilterNode.h"
#include "storage/exec/UpdateNode.h"
#include "storage/exec/UpdateResultNode.h"

namespace nebula {
namespace storage {

ProcessorCounters kUpdateVertexCounters;

void UpdateVertexProcessor::process(const cpp2::UpdateVertexRequest& req) {
    if (executor_ != nullptr) {
        executor_->add([req, this] () {
            this->doProcess(req);
        });
    } else {
        doProcess(req);
    }
}

void UpdateVertexProcessor::doProcess(const cpp2::UpdateVertexRequest& req) {
    spaceId_ = req.get_space_id();
    auto partId = req.get_part_id();
    auto vId = req.get_vertex_id();
    tagId_ = req.get_tag_id();
    updatedProps_ = req.get_updated_props();
    if (req.insertable_ref().has_value()) {
        insertable_ = *req.insertable_ref();
    }

    auto retCode = getSpaceVidLen(spaceId_);
    if (retCode != nebula::cpp2::ErrorCode::SUCCEEDED) {
        pushResultCode(retCode, partId);
        onFinished();
        return;
    }

    if (!NebulaKeyUtils::isValidVidLen(spaceVidLen_, vId.getStr())) {
        LOG(ERROR) << "Space " << spaceId_ << ", vertex length invalid, "
                   << " space vid len: " << spaceVidLen_ << ",  vid is " << vId;
        pushResultCode(nebula::cpp2::ErrorCode::E_INVALID_VID, partId);
        onFinished();
        return;
    }
    planContext_ = std::make_unique<PlanContext>(env_, spaceId_, spaceVidLen_, isIntId_);
    context_ = std::make_unique<RunTimeContext>(planContext_.get());

    retCode = checkAndBuildContexts(req);
    if (retCode != nebula::cpp2::ErrorCode::SUCCEEDED) {
        LOG(ERROR) << "Failure build contexts!";
        pushResultCode(retCode, partId);
        onFinished();
        return;
    }

    CHECK_NOTNULL(env_->indexMan_);
    auto iRet = env_->indexMan_->getTagIndexes(spaceId_);
    if (!iRet.ok()) {
        LOG(ERROR) << iRet.status();
        pushResultCode(nebula::cpp2::ErrorCode::E_SPACE_NOT_FOUND, partId);
        onFinished();
        return;
    }
    indexes_ = std::move(iRet).value();

    VLOG(3) << "Update vertex, spaceId: " << spaceId_
            << ", partId: " << partId << ", vId: " << vId;
    auto plan = buildPlan(&resultDataSet_);
    auto ret = plan.go(partId, vId.getStr());

    if (ret != nebula::cpp2::ErrorCode::SUCCEEDED) {
        handleErrorCode(ret, spaceId_, partId);
        if (ret == nebula::cpp2::ErrorCode::E_FILTER_OUT) {
            onProcessFinished();
        }
    } else {
        onProcessFinished();
    }
    onFinished();
    return;
}

nebula::cpp2::ErrorCode
UpdateVertexProcessor::checkAndBuildContexts(const cpp2::UpdateVertexRequest& req) {
    // Build tagContext_.schemas_
    auto retCode = buildTagSchema();
    if (retCode != nebula::cpp2::ErrorCode::SUCCEEDED) {
        return retCode;
    }

    // Build tagContext_.propContexts_  tagIdProps_
    retCode = buildTagContext(req);
    if (retCode != nebula::cpp2::ErrorCode::SUCCEEDED) {
        return retCode;
    }

    // Build tagContext_.ttlInfo_
    buildTagTTLInfo();
    return nebula::cpp2::ErrorCode::SUCCEEDED;
}

/*
The storage plan of update(upsert) vertex looks like this:
             +--------+---------+
             | UpdateTagResNode |
             +--------+---------+
                      |
             +--------+---------+
             |   UpdateTagNode  |
             +--------+---------+
                      |
             +--------+---------+
             |    FilterNode    |
             +--------+---------+
                      |
             +--------+---------+
             |     TagNode      |
             +------------------+
*/
StoragePlan<VertexID> UpdateVertexProcessor::buildPlan(nebula::DataSet* result) {
    StoragePlan<VertexID> plan;
    // handle tag props, return prop, filter prop, update prop
<<<<<<< HEAD
    auto tagUpdate = std::make_unique<TagNode<VertexID>>(planContext_.get(),
=======
    auto tagUpdate = std::make_unique<TagNode>(context_.get(),
>>>>>>> 977a9cbc
                                               &tagContext_,
                                               tagContext_.propContexts_[0].first,
                                               &(tagContext_.propContexts_[0].second));

    auto filterNode = std::make_unique<FilterNode<VertexID>>(context_.get(),
                                                             tagUpdate.get(),
                                                             expCtx_.get(),
                                                             filterExp_);
    filterNode->addDependency(tagUpdate.get());

    auto updateNode = std::make_unique<UpdateTagNode>(context_.get(),
                                                      indexes_,
                                                      updatedProps_,
                                                      filterNode.get(),
                                                      insertable_,
                                                      depPropMap_,
                                                      expCtx_.get(),
                                                      &tagContext_);
    updateNode->addDependency(filterNode.get());

    auto resultNode = std::make_unique<UpdateResNode<VertexID>>(context_.get(),
                                                                updateNode.get(),
                                                                getReturnPropsExp(),
                                                                expCtx_.get(),
                                                                result);
    resultNode->addDependency(updateNode.get());
    plan.addNode(std::move(tagUpdate));
    plan.addNode(std::move(filterNode));
    plan.addNode(std::move(updateNode));
    plan.addNode(std::move(resultNode));
    return plan;
}

// Get all tag schema in spaceID
nebula::cpp2::ErrorCode UpdateVertexProcessor::buildTagSchema() {
    auto tags = env_->schemaMan_->getAllVerTagSchema(spaceId_);
    if (!tags.ok()) {
        return nebula::cpp2::ErrorCode::E_SPACE_NOT_FOUND;
    }
    tagContext_.schemas_ = std::move(tags).value();
    return nebula::cpp2::ErrorCode::SUCCEEDED;
}

// tagContext_.propContexts_ has return prop, filter prop, update prop
// returnPropsExp_ has return expression
// filterExp_      has filter expression
// updatedVertexProps_  has update expression
nebula::cpp2::ErrorCode
UpdateVertexProcessor::buildTagContext(const cpp2::UpdateVertexRequest& req) {
    // Build context of the update vertex tag props
    auto vId = req.get_vertex_id();
    auto tagNameRet = env_->schemaMan_->toTagName(spaceId_, tagId_);
    if (!tagNameRet.ok()) {
        VLOG(1) << "Can't find spaceId " << spaceId_ << " tagId " << tagId_;
        return nebula::cpp2::ErrorCode::E_TAG_NOT_FOUND;
    }
    auto tagName = tagNameRet.value();

    // update, evict the old elements
    if (FLAGS_enable_vertex_cache && tagContext_.vertexCache_ != nullptr) {
        VLOG(1) << "Evict cache for vId " << vId << ", tagId " << tagId_;
        tagContext_.vertexCache_->evict(std::make_pair(vId.getStr(), tagId_));
    }

    auto pool = context_->objPool();
    for (auto& prop : updatedProps_) {
        auto sourcePropExp = SourcePropertyExpression::make(pool, tagName, prop.get_name());
        auto retCode = checkExp(sourcePropExp, false, false);
        if (retCode != nebula::cpp2::ErrorCode::SUCCEEDED) {
            VLOG(1) << "Invalid update vertex expression!";
            return retCode;
        }

        auto updateExp = Expression::decode(pool, prop.get_value());
        if (!updateExp) {
            VLOG(1) << "Can't decode the prop's value " << prop.get_value();
            return nebula::cpp2::ErrorCode::E_INVALID_UPDATER;
        }

        valueProps_.clear();
        retCode = checkExp(updateExp, false, false, insertable_);
        if (retCode != nebula::cpp2::ErrorCode::SUCCEEDED) {
            return retCode;
        }
        if (insertable_) {
            depPropMap_.emplace_back(std::make_pair(prop.get_name(), valueProps_));
        }
    }

    // Return props
    if (req.return_props_ref().has_value()) {
        for (auto& prop : *req.return_props_ref()) {
            auto colExp = Expression::decode(pool, prop);
            if (!colExp) {
                VLOG(1) << "Can't decode the return expression";
                return nebula::cpp2::ErrorCode::E_INVALID_UPDATER;
            }
            auto retCode = checkExp(colExp, true, false);
            if (retCode != nebula::cpp2::ErrorCode::SUCCEEDED) {
                return retCode;
            }
            returnPropsExp_.emplace_back(std::move(colExp));
        }
    }

    // Condition
    if (req.condition_ref().has_value()) {
        const auto& filterStr = *req.condition_ref();
        if (!filterStr.empty()) {
            filterExp_ = Expression::decode(pool, filterStr);
            if (!filterExp_) {
                VLOG(1) << "Can't decode the filter " << filterStr;
                return nebula::cpp2::ErrorCode::E_INVALID_FILTER;
            }
            auto retCode = checkExp(filterExp_, false, true);
            if (retCode != nebula::cpp2::ErrorCode::SUCCEEDED) {
                return retCode;
            }
        }
    }

    // update vertex only handle one tagId
    // maybe no updated prop, filter prop, return prop
    auto iter = tagContext_.tagNames_.find(tagId_);
    if (tagContext_.tagNames_.size() != 1 ||
        iter == tagContext_.tagNames_.end()) {
        VLOG(1) << "should only contain one tag in update vertex!";
        return nebula::cpp2::ErrorCode::E_MUTATE_TAG_CONFLICT;
    }

    context_->tagId_ = tagId_;
    context_->tagName_ = iter->second;
    auto schemaMap = tagContext_.schemas_;
    auto iterSchema = schemaMap.find(tagId_);
    if (iterSchema != schemaMap.end()) {
        auto schemas = iterSchema->second;
        auto schema = schemas.back().get();
        if (!schema) {
            VLOG(1) << "Fail to get schema in TagId " << tagId_;
            return nebula::cpp2::ErrorCode::E_TAG_NOT_FOUND;
        }
        context_->tagSchema_ = schema;
    } else {
        VLOG(1) << "Fail to get schema in TagId " << tagId_;
        return nebula::cpp2::ErrorCode::E_TAG_NOT_FOUND;
    }

    if (expCtx_ == nullptr) {
        expCtx_ = std::make_unique<StorageExpressionContext>(spaceVidLen_,
                                                             isIntId_,
                                                             context_->tagName_,
                                                             context_->tagSchema_,
                                                             false);
    }
    return nebula::cpp2::ErrorCode::SUCCEEDED;
}

void UpdateVertexProcessor::onProcessFinished() {
    resp_.set_props(std::move(resultDataSet_));
}

}  // namespace storage
}  // namespace nebula<|MERGE_RESOLUTION|>--- conflicted
+++ resolved
@@ -129,11 +129,7 @@
 StoragePlan<VertexID> UpdateVertexProcessor::buildPlan(nebula::DataSet* result) {
     StoragePlan<VertexID> plan;
     // handle tag props, return prop, filter prop, update prop
-<<<<<<< HEAD
-    auto tagUpdate = std::make_unique<TagNode<VertexID>>(planContext_.get(),
-=======
-    auto tagUpdate = std::make_unique<TagNode>(context_.get(),
->>>>>>> 977a9cbc
+    auto tagUpdate = std::make_unique<TagNode<VertexID>>(context_.get(),
                                                &tagContext_,
                                                tagContext_.propContexts_[0].first,
                                                &(tagContext_.propContexts_[0].second));
