/* Copyright (c) 2020 vesoft inc. All rights reserved.
 *
 * This source code is licensed under Apache 2.0 License,
 * attached with Common Clause Condition 1.0, found in the LICENSES directory.
 */

#include "storage/query/GetPropProcessor.h"
#include "storage/exec/GetPropNode.h"

namespace nebula {
namespace storage {

ProcessorCounters kGetPropCounters;

void GetPropProcessor::process(const cpp2::GetPropRequest& req) {
    if (executor_ != nullptr) {
        executor_->add([req, this] () {
            this->doProcess(req);
        });
    } else {
        doProcess(req);
    }
}

void GetPropProcessor::doProcess(const cpp2::GetPropRequest& req) {
    spaceId_ = req.get_space_id();
    auto retCode = getSpaceVidLen(spaceId_);
    if (retCode != nebula::cpp2::ErrorCode::SUCCEEDED) {
        for (auto& p : req.get_parts()) {
            pushResultCode(retCode, p.first);
        }
        onFinished();
        return;
    }
    planContext_ = std::make_unique<PlanContext>(env_, spaceId_, spaceVidLen_, isIntId_);

    retCode = checkAndBuildContexts(req);
    if (retCode != nebula::cpp2::ErrorCode::SUCCEEDED) {
        for (auto& p : req.get_parts()) {
            pushResultCode(retCode, p.first);
        }
        onFinished();
        return;
    }

    // todo(doodle): specify by each query
    if (!FLAGS_query_concurrently) {
        runInSingleThread(req);
    } else {
        runInMultipleThread(req);
    }
}

void GetPropProcessor::runInSingleThread(const cpp2::GetPropRequest& req) {
    contexts_.emplace_back(RunTimeContext(planContext_.get()));
    std::unordered_set<PartitionID> failedParts;
    if (!isEdge_) {
        auto plan = buildTagPlan(&contexts_.front(), &resultDataSet_);
        for (const auto& partEntry : req.get_parts()) {
            auto partId = partEntry.first;
            for (const auto& row : partEntry.second) {
                auto vId = row.values[0].getStr();

                if (!NebulaKeyUtils::isValidVidLen(spaceVidLen_, vId)) {
                    LOG(ERROR) << "Space " << spaceId_ << ", vertex length invalid, "
                               << " space vid len: " << spaceVidLen_ << ",  vid is " << vId;
                    pushResultCode(nebula::cpp2::ErrorCode::E_INVALID_VID, partId);
                    onFinished();
                    return;
                }

                auto ret = plan.go(partId, vId);
                if (ret != nebula::cpp2::ErrorCode::SUCCEEDED &&
                    failedParts.find(partId) == failedParts.end()) {
                    failedParts.emplace(partId);
                    handleErrorCode(ret, spaceId_, partId);
                }
            }
        }
    } else {
        auto plan = buildEdgePlan(&contexts_.front(), &resultDataSet_);
        for (const auto& partEntry : req.get_parts()) {
            auto partId = partEntry.first;
            for (const auto& row : partEntry.second) {
                cpp2::EdgeKey edgeKey;
                edgeKey.set_src(row.values[0].getStr());
                edgeKey.set_edge_type(row.values[1].getInt());
                edgeKey.set_ranking(row.values[2].getInt());
                edgeKey.set_dst(row.values[3].getStr());

                if (!NebulaKeyUtils::isValidVidLen(
                        spaceVidLen_,
                        (*edgeKey.src_ref()).getStr(),
                        (*edgeKey.dst_ref()).getStr())) {
                    LOG(ERROR) << "Space " << spaceId_ << " vertex length invalid, "
                               << "space vid len: " << spaceVidLen_
                               << ", edge srcVid: " << *edgeKey.src_ref()
                               << ", dstVid: " << *edgeKey.dst_ref();
                    pushResultCode(nebula::cpp2::ErrorCode::E_INVALID_VID, partId);
                    onFinished();
                    return;
                }

                auto ret = plan.go(partId, edgeKey);
                if (ret != nebula::cpp2::ErrorCode::SUCCEEDED &&
                    failedParts.find(partId) == failedParts.end()) {
                    failedParts.emplace(partId);
                    handleErrorCode(ret, spaceId_, partId);
                }
            }
        }
    }
    onProcessFinished();
    onFinished();
}

void GetPropProcessor::runInMultipleThread(const cpp2::GetPropRequest& req) {
    for (size_t i = 0; i < req.get_parts().size(); i++) {
        nebula::DataSet result = resultDataSet_;
        results_.emplace_back(std::move(result));
        contexts_.emplace_back(RunTimeContext(planContext_.get()));
    }
    size_t i = 0;
    std::vector<folly::Future<std::pair<nebula::cpp2::ErrorCode, PartitionID>>> futures;
    for (const auto& [partId, rows] : req.get_parts()) {
        futures.emplace_back(runInExecutor(&contexts_[i], &results_[i], partId, rows));
        i++;
    }

    folly::collectAll(futures).via(executor_).thenTry([this] (auto&& t) mutable {
        CHECK(!t.hasException());
        const auto& tries = t.value();
        for (size_t j = 0; j < tries.size(); j++) {
            CHECK(!tries[j].hasException());
            const auto& [code, partId] = tries[j].value();
            if (code != nebula::cpp2::ErrorCode::SUCCEEDED) {
                handleErrorCode(code, spaceId_, partId);
            } else {
                resultDataSet_.append(std::move(results_[j]));
            }
        }
        this->onProcessFinished();
        this->onFinished();
    });
}

folly::Future<std::pair<nebula::cpp2::ErrorCode, PartitionID>>
GetPropProcessor::runInExecutor(RunTimeContext* context,
                                nebula::DataSet* result,
                                PartitionID partId,
                                const std::vector<nebula::Row>& rows) {
    return folly::via(
        executor_,
        [this, context, result, partId, input = std::move(rows)]() {
            if (!isEdge_) {
                auto plan = buildTagPlan(context, result);
                for (const auto& row : input) {
                    auto vId = row.values[0].getStr();

                    if (!NebulaKeyUtils::isValidVidLen(spaceVidLen_, vId)) {
                        LOG(ERROR) << "Space " << spaceId_ << ", vertex length invalid, "
                                << " space vid len: " << spaceVidLen_ << ",  vid is " << vId;
                        return std::make_pair(nebula::cpp2::ErrorCode::E_INVALID_VID, partId);
                    }

                    auto ret = plan.go(partId, vId);
                    if (ret != nebula::cpp2::ErrorCode::SUCCEEDED) {
                        return std::make_pair(ret, partId);
                    }
                }
                return std::make_pair(nebula::cpp2::ErrorCode::SUCCEEDED, partId);
            } else {
                auto plan = buildEdgePlan(context, result);
                for (const auto& row : input) {
                    cpp2::EdgeKey edgeKey;
                    edgeKey.set_src(row.values[0].getStr());
                    edgeKey.set_edge_type(row.values[1].getInt());
                    edgeKey.set_ranking(row.values[2].getInt());
                    edgeKey.set_dst(row.values[3].getStr());

                    if (!NebulaKeyUtils::isValidVidLen(spaceVidLen_,
                                                       (*edgeKey.src_ref()).getStr(),
                                                       (*edgeKey.dst_ref()).getStr())) {
                        LOG(ERROR) << "Space " << spaceId_ << " vertex length invalid, "
                                << "space vid len: " << spaceVidLen_
                                << ", edge srcVid: " << *edgeKey.src_ref()
                                << ", dstVid: " << *edgeKey.dst_ref();
                        return std::make_pair(nebula::cpp2::ErrorCode::E_INVALID_VID, partId);
                    }

                    auto ret = plan.go(partId, edgeKey);
                    if (ret != nebula::cpp2::ErrorCode::SUCCEEDED) {
                        return std::make_pair(ret, partId);
                    }
                }
                return std::make_pair(nebula::cpp2::ErrorCode::SUCCEEDED, partId);
            }
        });
}

StoragePlan<VertexID> GetPropProcessor::buildTagPlan(RunTimeContext* context,
                                                     nebula::DataSet* result) {
    StoragePlan<VertexID> plan;
    std::vector<TagNode*> tags;
    for (const auto& tc : tagContext_.propContexts_) {
        auto tag = std::make_unique<TagNode>(context, &tagContext_, tc.first, &tc.second);
        tags.emplace_back(tag.get());
        plan.addNode(std::move(tag));
    }
    auto output = std::make_unique<GetTagPropNode>(context, tags, result, tagContext_.vertexCache_);
    for (auto* tag : tags) {
        output->addDependency(tag);
    }
    plan.addNode(std::move(output));
    return plan;
}

StoragePlan<cpp2::EdgeKey> GetPropProcessor::buildEdgePlan(RunTimeContext* context,
                                                           nebula::DataSet* result) {
    StoragePlan<cpp2::EdgeKey> plan;
    std::vector<EdgeNode<cpp2::EdgeKey>*> edges;
    for (const auto& ec : edgeContext_.propContexts_) {
        auto edge = std::make_unique<FetchEdgeNode>(context, &edgeContext_, ec.first, &ec.second);
        edges.emplace_back(edge.get());
        plan.addNode(std::move(edge));
    }
    auto output = std::make_unique<GetEdgePropNode>(context, edges, result);
    for (auto* edge : edges) {
        output->addDependency(edge);
    }
    plan.addNode(std::move(output));
    return plan;
}

nebula::cpp2::ErrorCode
GetPropProcessor::checkRequest(const cpp2::GetPropRequest& req) {
    if (!req.vertex_props_ref().has_value() && !req.edge_props_ref().has_value()) {
        return nebula::cpp2::ErrorCode::E_INVALID_OPERATION;
    } else if (req.vertex_props_ref().has_value() && req.edge_props_ref().has_value()) {
        return nebula::cpp2::ErrorCode::E_INVALID_OPERATION;
    }
    if (req.vertex_props_ref().has_value()) {
        isEdge_ = false;
    } else {
        isEdge_ = true;
    }
    return nebula::cpp2::ErrorCode::SUCCEEDED;
}

nebula::cpp2::ErrorCode
GetPropProcessor::checkAndBuildContexts(const cpp2::GetPropRequest& req) {
    auto code = checkRequest(req);
    if (code != nebula::cpp2::ErrorCode::SUCCEEDED) {
        return code;
    }
    if (!isEdge_) {
        code = getSpaceVertexSchema();
        if (code != nebula::cpp2::ErrorCode::SUCCEEDED) {
            return code;
        }
        return buildTagContext(req);
    } else {
        code = getSpaceEdgeSchema();
        if (code != nebula::cpp2::ErrorCode::SUCCEEDED) {
            return code;
        }
        return buildEdgeContext(req);
    }
}

nebula::cpp2::ErrorCode GetPropProcessor::buildTagContext(const cpp2::GetPropRequest& req) {
<<<<<<< HEAD
    auto ret = nebula::cpp2::ErrorCode::SUCCEEDED;
    if ((*req.vertex_props_ref()).empty()) {
        // If no props specified, get all property of all tagId in space
        auto returnProps = buildAllTagProps();
        // generate tag prop context
        ret = handleVertexProps(returnProps);
        buildTagColName(returnProps);
    } else {
        // not use const reference because we need to modify it when all property need to return
        auto returnProps = std::move(*req.vertex_props_ref());
        if (req.real_vid_ref().has_value() && *req.get_real_vid()) {
            auto lackTags = lackTag(returnProps);  // Check the vid
            ret = handleVertexProps(returnProps, lackTags);
        } else {
            ret = handleVertexProps(returnProps, {});
        }
        buildTagColName(returnProps);
    }

=======
    // req.vertex_props_ref().has_value() checked in methon checkRequest
    auto returnProps = (*req.vertex_props_ref()).empty()
                     ? buildAllTagProps()
                     : *req.vertex_props_ref();
    auto ret = handleVertexProps(returnProps);
>>>>>>> 977a9cbc
    if (ret != nebula::cpp2::ErrorCode::SUCCEEDED) {
        return ret;
    }
    buildTagColName(std::move(returnProps));
    buildTagTTLInfo();
    return nebula::cpp2::ErrorCode::SUCCEEDED;
}

nebula::cpp2::ErrorCode GetPropProcessor::buildEdgeContext(const cpp2::GetPropRequest& req) {
    // req.edge_props_ref().has_value() checked in methon checkRequest
    auto returnProps = (*req.edge_props_ref()).empty()
                     ? buildAllEdgeProps(cpp2::EdgeDirection::BOTH)
                     : *req.edge_props_ref();
    auto ret = handleEdgeProps(returnProps);
    if (ret != nebula::cpp2::ErrorCode::SUCCEEDED) {
        return ret;
    }
    buildEdgeColName(std::move(returnProps));
    buildEdgeTTLInfo();
    return nebula::cpp2::ErrorCode::SUCCEEDED;
}

void GetPropProcessor::buildTagColName(const std::vector<cpp2::VertexProp>& tagProps) {
    resultDataSet_.colNames.emplace_back(kVid);
    for (const auto& tagProp : tagProps) {
        auto tagId = tagProp.get_tag();
        auto tagName = tagContext_.tagNames_[tagId];
        for (const auto& prop : *tagProp.props_ref()) {
            resultDataSet_.colNames.emplace_back(tagName + "." + prop);
        }
    }
}

void GetPropProcessor::buildEdgeColName(const std::vector<cpp2::EdgeProp>& edgeProps) {
    for (const auto& edgeProp : edgeProps) {
        auto edgeType = edgeProp.get_type();
        auto edgeName = edgeContext_.edgeNames_[edgeType];
        for (const auto& prop : *edgeProp.props_ref()) {
            resultDataSet_.colNames.emplace_back(edgeName + "." + prop);
        }
    }
}

void GetPropProcessor::onProcessFinished() {
    resp_.set_props(std::move(resultDataSet_));
}

}  // namespace storage
}  // namespace nebula<|MERGE_RESOLUTION|>--- conflicted
+++ resolved
@@ -269,33 +269,14 @@
 }
 
 nebula::cpp2::ErrorCode GetPropProcessor::buildTagContext(const cpp2::GetPropRequest& req) {
-<<<<<<< HEAD
-    auto ret = nebula::cpp2::ErrorCode::SUCCEEDED;
-    if ((*req.vertex_props_ref()).empty()) {
-        // If no props specified, get all property of all tagId in space
-        auto returnProps = buildAllTagProps();
-        // generate tag prop context
-        ret = handleVertexProps(returnProps);
-        buildTagColName(returnProps);
-    } else {
-        // not use const reference because we need to modify it when all property need to return
-        auto returnProps = std::move(*req.vertex_props_ref());
-        if (req.real_vid_ref().has_value() && *req.get_real_vid()) {
-            auto lackTags = lackTag(returnProps);  // Check the vid
-            ret = handleVertexProps(returnProps, lackTags);
-        } else {
-            ret = handleVertexProps(returnProps, {});
-        }
-        buildTagColName(returnProps);
-    }
-
-=======
     // req.vertex_props_ref().has_value() checked in methon checkRequest
     auto returnProps = (*req.vertex_props_ref()).empty()
                      ? buildAllTagProps()
                      : *req.vertex_props_ref();
-    auto ret = handleVertexProps(returnProps);
->>>>>>> 977a9cbc
+    auto lackTags = req.real_vid_ref().has_value() && *req.get_real_vid() ?
+        lackTag(returnProps) :
+        std::vector<TagID>{};
+    auto ret = handleVertexProps(returnProps, {});
     if (ret != nebula::cpp2::ErrorCode::SUCCEEDED) {
         return ret;
     }
