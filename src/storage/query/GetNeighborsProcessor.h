--- conflicted
+++ resolved
@@ -43,18 +43,12 @@
                                                          executor,
                                                          cache) {}
 
-<<<<<<< HEAD
     template <typename T>
-    StoragePlan<T> buildPlan(nebula::DataSet* result,
-                             int64_t limit = 0,
-                             bool random = false);
-=======
-    StoragePlan<VertexID> buildPlan(RunTimeContext* context,
+    StoragePlan<T> buildPlan(RunTimeContext* context,
                                     StorageExpressionContext* expCtx,
                                     nebula::DataSet* result,
                                     int64_t limit = 0,
                                     bool random = false);
->>>>>>> 977a9cbc
 
     void onProcessFinished() override;
 
@@ -92,14 +86,10 @@
         bool random);
 
 private:
-<<<<<<< HEAD
-    std::unique_ptr<StorageExpressionContext> expCtx_;
-    bool                                      withDst_{false};
-=======
     std::vector<RunTimeContext>               contexts_;
     std::vector<StorageExpressionContext>     expCtxs_;
     std::vector<nebula::DataSet>              results_;
->>>>>>> 977a9cbc
+    bool                                      withDst_{false};
 };
 
 }  // namespace storage
