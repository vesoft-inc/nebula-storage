--- conflicted
+++ resolved
@@ -176,13 +176,8 @@
     plan.addNode(std::move(hashJoin));
 
     if (filter_) {
-<<<<<<< HEAD
         auto filter = std::make_unique<FilterNode<T>>(
-                planContext_.get(), upstream, expCtx_.get(), filter_.get());
-=======
-        auto filter = std::make_unique<FilterNode<VertexID>>(
                 planContext_.get(), upstream, expCtx_.get(), filter_);
->>>>>>> 34e7841b
         filter->addDependency(upstream);
         upstream = filter.get();
         plan.addNode(std::move(filter));
