--- conflicted
+++ resolved
@@ -4,11 +4,6 @@
  * attached with Common Clause Condition 1.0, found in the LICENSES directory.
  */
 
-<<<<<<< HEAD
-#include "base/Base.h"
-#include "common/IndexKeyUtils.h"
-=======
->>>>>>> ca6b39ea
 #include "storage/BaseProcessor.h"
 
 namespace nebula {
