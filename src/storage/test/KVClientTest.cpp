--- conflicted
+++ resolved
@@ -39,13 +39,7 @@
     auto storagePort = network::NetworkUtils::getAvailablePort();
     HostAddr storageAddr{storageName, storagePort};
 
-<<<<<<< HEAD
-    auto metaName = network::NetworkUtils::getHostname();
     cluster.startMeta(metaPath.path());
-=======
-    int32_t metaPort = 0;
-    cluster.startMeta(metaPort, metaPath.path());
->>>>>>> 969fe118
     meta::MetaClientOptions options;
     options.localHost_ = storageAddr;
     options.role_ = meta::cpp2::HostRole::STORAGE;
